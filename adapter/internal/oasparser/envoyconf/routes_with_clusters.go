/*
 *  Copyright (c) 2022, WSO2 LLC. (http://www.wso2.org) All Rights Reserved.
 *
 *  Licensed under the Apache License, Version 2.0 (the "License");
 *  you may not use this file except in compliance with the License.
 *  You may obtain a copy of the License at
 *
 *  http://www.apache.org/licenses/LICENSE-2.0
 *
 *  Unless required by applicable law or agreed to in writing, software
 *  distributed under the License is distributed on an "AS IS" BASIS,
 *  WITHOUT WARRANTIES OR CONDITIONS OF ANY KIND, either express or implied.
 *  See the License for the specific language governing permissions and
 *  limitations under the License.
 *
 */

package envoyconf

import (
	"errors"
	"fmt"
	"net"
	"regexp"
	"strconv"
	"strings"
	"time"

	"google.golang.org/protobuf/types/known/anypb"
	"google.golang.org/protobuf/types/known/durationpb"
	"google.golang.org/protobuf/types/known/structpb"
	"google.golang.org/protobuf/types/known/wrapperspb"

	clusterv3 "github.com/envoyproxy/go-control-plane/envoy/config/cluster/v3"
	corev3 "github.com/envoyproxy/go-control-plane/envoy/config/core/v3"
	endpointv3 "github.com/envoyproxy/go-control-plane/envoy/config/endpoint/v3"
	routev3 "github.com/envoyproxy/go-control-plane/envoy/config/route/v3"
	extAuthService "github.com/envoyproxy/go-control-plane/envoy/extensions/filters/http/ext_authz/v3"
	lua "github.com/envoyproxy/go-control-plane/envoy/extensions/filters/http/lua/v3"
	tlsv3 "github.com/envoyproxy/go-control-plane/envoy/extensions/transport_sockets/tls/v3"
	upstreams_http_v3 "github.com/envoyproxy/go-control-plane/envoy/extensions/upstreams/http/v3"
	envoy_type_matcherv3 "github.com/envoyproxy/go-control-plane/envoy/type/matcher/v3"
	"github.com/envoyproxy/go-control-plane/pkg/wellknown"

	"github.com/wso2/apk/adapter/config"
	"github.com/wso2/apk/adapter/internal/interceptor"
	logger "github.com/wso2/apk/adapter/internal/loggers"
	"github.com/wso2/apk/adapter/internal/oasparser/constants"
	"github.com/wso2/apk/adapter/internal/oasparser/model"
	"github.com/wso2/apk/adapter/internal/svcdiscovery"
	"github.com/wso2/apk/adapter/pkg/logging"

	"github.com/golang/protobuf/proto"
	"github.com/golang/protobuf/ptypes/any"
	"github.com/golang/protobuf/ptypes/wrappers"
	gwapiv1b1 "sigs.k8s.io/gateway-api/apis/v1beta1"
)

// WireLogValues holds debug logging related template values
type WireLogValues struct {
	LogConfig *config.WireLogConfig
}

// CombinedTemplateValues holds combined values for both WireLogValues properties and Interceptor properties in the same level
type CombinedTemplateValues struct {
	WireLogValues
	interceptor.Interceptor
}

// CreateRoutesWithClusters creates envoy routes along with clusters and endpoint instances.
// This creates routes for all the swagger resources and link to clusters.
// Create clusters for endpoints.
// If a resource has resource level endpoint, it create another cluster and
// link it. If resources doesn't has resource level endpoints, those clusters are linked
// to the api level clusters.
<<<<<<< HEAD
//
// First set of routes, clusters, addresses represents the production endpoints related
// configurations. Next set represents the sandbox endpoints related configurations.
func CreateRoutesWithClusters(mgwSwagger model.MgwSwagger, interceptorCerts map[string][]byte, vHost string, organizationID string) (routesP []*routev3.Route,
=======
func CreateRoutesWithClusters(mgwSwagger model.MgwSwagger, upstreamCerts map[string][]byte, interceptorCerts map[string][]byte, vHost string, organizationID string) (routesP []*routev3.Route,
>>>>>>> 3e56d70c
	clustersP []*clusterv3.Cluster, addressesP []*corev3.Address, err error) {
	var (
		routes    []*routev3.Route
		clusters  []*clusterv3.Cluster
		endpoints []*corev3.Address
	)

	apiTitle := mgwSwagger.GetTitle()
	apiVersion := mgwSwagger.GetVersion()

	conf := config.ReadConfigs()
	timeout := conf.Envoy.ClusterTimeoutInSeconds

<<<<<<< HEAD
	// The any upstream endpoint's basepath.
	apiLevelBasePathProd := ""
	// If the production endpoint basepath and sandbox endpoint basepath are different, an additional
	// API level basepath is required
	apiLevelBasePathSand := ""
	// Restricting all endpoints belongs to same api to have same basepath when x-wso2-endpoints referencing is enabled
	strictBasePath := false

	apiLevelClusterNameProd := ""
	apiLevelClusterNameSand := ""

	apiLevelProdEndpoints := mgwSwagger.GetProdEndpoints()
	apiLevelSandEndpoints := mgwSwagger.GetSandEndpoints()

	// check API level production endpoints available
	if apiLevelProdEndpoints != nil && len(apiLevelProdEndpoints.Endpoints) > 0 {
		apiLevelProdEndpoints.HTTP2BackendEnabled = mgwSwagger.GetXWso2HTTP2BackendEnabled()
		apiLevelBasePathProd = strings.TrimSuffix(apiLevelProdEndpoints.Endpoints[0].Basepath, "/")
		apiLevelClusterNameProd = getClusterName(apiLevelProdEndpoints.EndpointPrefix, organizationID, vHost, apiTitle,
			apiVersion, "")
		if !strings.Contains(apiLevelProdEndpoints.EndpointPrefix, xWso2EPClustersConfigNamePrefix) {
			cluster, address, err := processEndpoints(apiLevelClusterNameProd, apiLevelProdEndpoints,
				timeout, apiLevelBasePathProd)
			if err != nil {
				apiLevelClusterNameProd = ""
				logger.LoggerOasparser.ErrorC(logging.ErrorDetails{
					Message:   fmt.Sprintf("Error while adding api level production endpoints for %s. %v", apiTitle, err.Error()),
					Severity:  logging.MAJOR,
					ErrorCode: 2202,
				})
			} else {
				clusters = append(clusters, cluster)
				endpoints = append(endpoints, address...)
			}
		}
	} else {
		logger.LoggerOasparser.Warnf("API level Production endpoints are not defined for %v : %v", apiTitle, apiVersion)
	}
	// check API level sandbox endpoints available
	if apiLevelSandEndpoints != nil && len(apiLevelSandEndpoints.Endpoints) > 0 {
		selectedBasePathSand := apiLevelBasePathProd
		apiLevelSandEndpoints.HTTP2BackendEnabled = mgwSwagger.GetXWso2HTTP2BackendEnabled()
		if apiLevelBasePathProd == "" && apiLevelClusterNameProd == "" {
			// no production endpoint, assign sandbox endpoint basepath as apiLevelbasePath
			apiLevelBasePathProd = strings.TrimSuffix(apiLevelSandEndpoints.Endpoints[0].Basepath, "/")
			selectedBasePathSand = apiLevelBasePathProd
		} else if strings.TrimSuffix(apiLevelProdEndpoints.Endpoints[0].Basepath, "/") !=
			strings.TrimSuffix(apiLevelSandEndpoints.Endpoints[0].Basepath, "/") {
			// production and sandbox endpoint basepaths are different, assign sandbox endpoint basepath to
			// apiLevelbasePathSand
			apiLevelBasePathSand = strings.TrimSuffix(apiLevelSandEndpoints.Endpoints[0].Basepath, "/")
			selectedBasePathSand = apiLevelBasePathSand
		}
		apiLevelClusterNameSand = apiLevelClusterNameProd
		if isSandboxClusterRequired(apiLevelProdEndpoints, apiLevelSandEndpoints) {
			apiLevelClusterNameSand = getClusterName(apiLevelSandEndpoints.EndpointPrefix, organizationID, vHost,
				apiTitle, apiVersion, "")
			if !strings.Contains(apiLevelSandEndpoints.EndpointPrefix, xWso2EPClustersConfigNamePrefix) {
				cluster, address, err := processEndpoints(apiLevelClusterNameSand, apiLevelSandEndpoints,
					timeout, selectedBasePathSand)
				if err != nil {
					apiLevelClusterNameSand = ""
					logger.LoggerOasparser.ErrorC(logging.ErrorDetails{
						Message:   fmt.Sprintf("Error while adding api level sandbox endpoints for %s. %v", apiTitle, err.Error()),
						Severity:  logging.MAJOR,
						ErrorCode: 2203,
					})
				} else {
					clusters = append(clusters, cluster)
					endpoints = append(endpoints, address...)
				}
			}
		}
	} else {
		logger.LoggerOasparser.Debugf("API level Sandbox endpoints are not defined for %s", apiTitle)
	}
	// check if x-wso2-endpoints are available
	xWso2Endpoints := mgwSwagger.GetXWso2Endpoints()
	if len(xWso2Endpoints) > 0 {
		logger.LoggerOasparser.Debugf("x-wso2-endpoints clusters found for %v : %v", apiTitle, apiVersion)
		for epName, endpointCluster := range xWso2Endpoints {
			if apiLevelBasePathProd == "" && apiLevelClusterNameProd == "" {
				apiLevelBasePathProd = strings.TrimSuffix(endpointCluster.Endpoints[0].Basepath, "/")
			}
			epClusterName := getClusterName(endpointCluster.EndpointPrefix, organizationID, vHost, apiTitle,
				apiVersion, "")
			cluster, addresses, err := processEndpoints(epClusterName, endpointCluster, timeout, apiLevelBasePathProd)
			if err != nil {
				logger.LoggerOasparser.Errorf("Error while adding x-wso2-endpoints cluster %v for %s. %v ", epName, apiTitle, err.Error())
			} else {
				strictBasePath = true
				clusters = append(clusters, cluster)
				endpoints = append(endpoints, addresses...)
			}
		}
	}

=======
>>>>>>> 3e56d70c
	// Create API level interceptor clusters if required
	clustersI, endpointsI, apiRequestInterceptor, apiResponseInterceptor := createInterceptorAPIClusters(mgwSwagger,
		interceptorCerts, vHost, organizationID)
	clusters = append(clusters, clustersI...)
	endpoints = append(endpoints, endpointsI...)

	for _, resource := range mgwSwagger.GetResources() {
		resourcePath := resource.GetPath()
<<<<<<< HEAD
		if strictBasePath || ((resource.GetProdEndpoints() == nil || len(resource.GetProdEndpoints().Endpoints) < 1) &&
			(resource.GetSandEndpoints() == nil || len(resource.GetSandEndpoints().Endpoints) < 1)) {
			resourceBasePath = apiLevelBasePathProd
			if apiLevelBasePathSand != "" {
				resourceBasePathSand = apiLevelBasePathSand
			} else {
				resourceBasePathSand = apiLevelBasePathProd
			}
		}

		// resource level check production endpoints
		if resource.GetProdEndpoints() != nil && len(resource.GetProdEndpoints().Endpoints) > 0 {
			prevResourceBasePath := resourceBasePath
			endpointProd := resource.GetProdEndpoints()
			if resourceBasePath == "" {
				resourceBasePath = strings.TrimSuffix(endpointProd.Endpoints[0].Basepath, "/")
			}
			clusterNameProd = getClusterName(endpointProd.EndpointPrefix, organizationID, vHost,
				mgwSwagger.GetTitle(), apiVersion, "")
			if !strings.Contains(endpointProd.EndpointPrefix, xWso2EPClustersConfigNamePrefix) {
				clusterNameProd = getClusterName(endpointProd.EndpointPrefix, organizationID, vHost,
					mgwSwagger.GetTitle(), apiVersion, resource.GetID())
				clusterProd, addressProd, err := processEndpoints(clusterNameProd, endpointProd, timeout, resourceBasePath)
				if err != nil {
					clusterNameProd = apiLevelClusterNameProd
					// reverting resource base path setting as production cluster creation has failed
					resourceBasePath = prevResourceBasePath
					logger.LoggerOasparser.Errorf("Error while adding resource level production endpoints for %s:%v-%v. %v",
						apiTitle, apiVersion, resourcePath, err.Error())
				} else {
					clusters = append(clusters, clusterProd)
					endpoints = append(endpoints, addressProd...)
				}
			}
		}
		if clusterNameProd == "" {
			logger.LoggerOasparser.Warnf("Production environment endpoints are not available for the resource %v:%v-%v",
				apiTitle, apiVersion, resourcePath)
		}

		// resource level check sandbox endpoints
		if resource.GetSandEndpoints() != nil && len(resource.GetSandEndpoints().Endpoints) > 0 {
			prevResourceBasePath := apiLevelBasePathProd
			// production and sandbox endpoint basepaths are different, so use sandbox endpoint basepath
			if apiLevelBasePathSand != "" {
				prevResourceBasePath = apiLevelBasePathSand
			}
			endpointSand := resource.GetSandEndpoints()
			if resourceBasePathSand == "" {
				resourceBasePathSand = strings.TrimSuffix(endpointSand.Endpoints[0].Basepath, "/")
			}
			clusterNameSand = apiLevelClusterNameSand
			if isSandboxClusterRequired(resource.GetProdEndpoints(), resource.GetSandEndpoints()) {
				clusterNameSand = getClusterName(endpointSand.EndpointPrefix, organizationID, vHost, apiTitle,
					apiVersion, resource.GetID())
				clusterSand, addressSand, err := processEndpoints(clusterNameSand, endpointSand, timeout, resourceBasePathSand)
				if err != nil {
					clusterNameSand = apiLevelClusterNameSand
					// reverting resource base path setting as sandbox cluster creation has failed
					resourceBasePathSand = prevResourceBasePath
					logger.LoggerOasparser.Errorf("Error while adding resource level sandbox endpoints for %s:%v-%v. %v",
						apiTitle, apiVersion, resourcePath, err.Error())
				} else {
					clusters = append(clusters, clusterSand)
					endpoints = append(endpoints, addressSand...)
					isResourceBasePathSandAvailable = true
				}
			} else if resource.GetSandEndpoints() != nil && len(resource.GetSandEndpoints().Endpoints) > 0 {
				clusterNameSand = clusterNameProd
			}
		}
		if clusterNameSand == "" {
			logger.LoggerOasparser.Debugf("Sandbox environment endpoints are not available for the resource %v:%v-%v",
				apiTitle, apiVersion, resourcePath)
		}

		// In case resource level production endpoints exist and no resource level sandbox
		// use API level sandbox for sandbox route creation
		if resourceBasePath != "" && resourceBasePathSand == "" {
			if apiLevelBasePathSand == "" {
				apiLevelBasePathSand = apiLevelBasePathProd
			}
			resourceBasePathSand = apiLevelBasePathSand
		} else if resourceBasePath == "" && resourceBasePathSand != "" {
			resourceBasePath = apiLevelBasePathProd
		}

		// if both resource level sandbox and production are same as api level, api level clusters will be applied with the api level basepath
		if clusterNameProd == apiLevelClusterNameProd && clusterNameSand == apiLevelClusterNameSand {
			if apiLevelBasePathSand != "" {
				resourceBasePathSand = apiLevelBasePathSand
			} else {
				resourceBasePathSand = apiLevelBasePathProd
			}
		}

		if clusterNameProd != "" && clusterNameProd == apiLevelClusterNameProd && resourceBasePath != apiLevelBasePathProd &&
			resourceBasePath != "" {
			logger.LoggerOasparser.Errorf("Error while adding resource level production endpoints for %s:%v-%v. sandbox endpoint basepath : %v and production basepath : %v mismatched",
				apiTitle, apiVersion, resourcePath, resourceBasePath, apiLevelBasePathProd)
			clusterNameProd = ""
		}
		if clusterNameSand != "" && apiLevelBasePathSand != "" && clusterNameSand == apiLevelClusterNameSand && resourceBasePathSand != apiLevelBasePathSand {
			// production endpoint basepath and sandbox endpoint basepath are different
			logger.LoggerOasparser.Errorf("Error while adding resource level sandbox endpoints for %s:%v-%v. production endpoint basepath : %v and sandbox basepath : %v mismatched",
				apiTitle, apiVersion, resourcePath, resourceBasePathSand, apiLevelBasePathSand)
			clusterNameSand = ""
=======
		endpoint := resource.GetEndpoints()
		basePath := strings.TrimSuffix(endpoint.Endpoints[0].Basepath, "/")
		clusterName := getClusterName(endpoint.EndpointPrefix, organizationID, vHost, mgwSwagger.GetTitle(), apiVersion, resource.GetID())
		cluster, address, err := processEndpoints(clusterName, endpoint, upstreamCerts, timeout, basePath)
		if err != nil {
			logger.LoggerOasparser.Errorf("Error while adding resource level endpoints for %s:%v-%v. %v",
				apiTitle, apiVersion, resourcePath, err.Error())
		} else {
			clusters = append(clusters, cluster)
			endpoints = append(endpoints, address...)
>>>>>>> 3e56d70c
		}

		// Create resource level interceptor clusters if required
		clustersI, endpointsI, operationalReqInterceptors, operationalRespInterceptorVal := createInterceptorResourceClusters(mgwSwagger,
			interceptorCerts, vHost, organizationID, apiRequestInterceptor, apiResponseInterceptor, resource)
		clusters = append(clusters, clustersI...)
		endpoints = append(endpoints, endpointsI...)

		routeP, err := createRoutes(genRouteCreateParams(&mgwSwagger, resource, vHost, basePath, clusterName, *operationalReqInterceptors, *operationalRespInterceptorVal, organizationID, false))
		if err != nil {
			logger.LoggerXds.ErrorC(logging.ErrorDetails{
				Message: fmt.Sprintf("Error while creating routes for API %s %s for path: %s Error: %s",
					mgwSwagger.GetTitle(), mgwSwagger.GetVersion(), resource.GetPath(), err.Error()),
				Severity:  logging.MAJOR,
				ErrorCode: 2231,
			})
			return nil, nil, nil, fmt.Errorf("error while creating routes. %v", err)
		}
		routes = append(routes, routeP...)
	}

	return routes, clusters, endpoints, nil
}

func getClusterName(epPrefix string, organizationID string, vHost string, swaggerTitle string, swaggerVersion string,
	resourceID string) string {
	if resourceID != "" {
		return strings.TrimSpace(organizationID+"_"+epPrefix+"_"+vHost+"_"+strings.Replace(swaggerTitle, " ", "", -1)+swaggerVersion) +
			"_" + strings.Replace(resourceID, " ", "", -1) + "0"
	}
	return strings.TrimSpace(organizationID + "_" + epPrefix + "_" + vHost + "_" + strings.Replace(swaggerTitle, " ", "", -1) +
		swaggerVersion)
}

// CreateLuaCluster creates lua cluster configuration.
func CreateLuaCluster(interceptorCerts map[string][]byte, endpoint model.InterceptEndpoint) (*clusterv3.Cluster, []*corev3.Address, error) {
	logger.LoggerOasparser.Debug("creating a lua cluster ", endpoint.ClusterName)
	return processEndpoints(endpoint.ClusterName, &endpoint.EndpointCluster, endpoint.ClusterTimeout, endpoint.EndpointCluster.Endpoints[0].Basepath)
}

// CreateTracingCluster creates a cluster definition for router's tracing server.
func CreateTracingCluster(conf *config.Config) (*clusterv3.Cluster, []*corev3.Address, error) {
	var epHost string
	var epPort uint32
	var epPath string
	epTimeout := conf.Envoy.ClusterTimeoutInSeconds
	epCluster := &model.EndpointCluster{
		Endpoints: []model.Endpoint{
			{
				Host:    "",
				URLType: "http",
				Port:    uint32(9411),
			},
		},
	}

	if epHost = conf.Tracing.ConfigProperties[tracerHost]; len(epHost) <= 0 {
		return nil, nil, errors.New("invalid host provided for tracing endpoint")
	}
	if epPath = conf.Tracing.ConfigProperties[tracerEndpoint]; len(epPath) <= 0 {
		return nil, nil, errors.New("invalid endpoint path provided for tracing endpoint")
	}
	if port, err := strconv.ParseUint(conf.Tracing.ConfigProperties[tracerPort], 10, 32); err == nil {
		epPort = uint32(port)
	} else {
		return nil, nil, errors.New("invalid port provided for tracing endpoint")
	}

	epCluster.Endpoints[0].Host = epHost
	epCluster.Endpoints[0].Port = epPort
	epCluster.Endpoints[0].Basepath = epPath

	return processEndpoints(tracingClusterName, epCluster, epTimeout, epPath)
}

// processEndpoints creates cluster configuration. AddressConfiguration, cluster name and
// urlType (http or https) is required to be provided.
// timeout cluster timeout
func processEndpoints(clusterName string, clusterDetails *model.EndpointCluster,
	timeout time.Duration, basePath string) (*clusterv3.Cluster, []*corev3.Address, error) {
	// tls configs
	var transportSocketMatches []*clusterv3.Cluster_TransportSocketMatch
	// create loadbalanced/failover endpoints
	var lbEPs []*endpointv3.LocalityLbEndpoints
	// failover priority
	priority := 0
	// epType {loadbalance, failover}
	epType := clusterDetails.EndpointType

	addresses := []*corev3.Address{}

	for i, ep := range clusterDetails.Endpoints {
		// validating the basepath to be same for all upstreams of an api
		if strings.TrimSuffix(ep.Basepath, "/") != basePath {
			return nil, nil, errors.New("endpoint basepath mismatched for " + ep.RawURL + ". expected : " + basePath + " but found : " + ep.Basepath)
		}
		// create addresses for endpoints
		address := createAddress(ep.Host, ep.Port)
		addresses = append(addresses, address)

		// create loadbalance / failover endpoints
		localityLbEndpoints := &endpointv3.LocalityLbEndpoints{
			Priority: uint32(priority),
			LbEndpoints: []*endpointv3.LbEndpoint{
				{
					HostIdentifier: &endpointv3.LbEndpoint_Endpoint{
						Endpoint: &endpointv3.Endpoint{
							Address: address,
						},
					},
				},
			},
		}

		// create tls configs
		if strings.HasPrefix(ep.URLType, httpsURLType) || strings.HasPrefix(ep.URLType, wssURLType) {
			upstreamtlsContext := createUpstreamTLSContext(ep.Certificate, address, clusterDetails.HTTP2BackendEnabled)
			marshalledTLSContext, err := anypb.New(upstreamtlsContext)
			if err != nil {
				return nil, nil, errors.New("internal Error while marshalling the upstream TLS Context")
			}
			transportSocketMatch := &clusterv3.Cluster_TransportSocketMatch{
				Name: "ts" + strconv.Itoa(i),
				Match: &structpb.Struct{
					Fields: map[string]*structpb.Value{
						"lb_id": structpb.NewStringValue(strconv.Itoa(i)),
					},
				},
				TransportSocket: &corev3.TransportSocket{
					Name: transportSocketName,
					ConfigType: &corev3.TransportSocket_TypedConfig{
						TypedConfig: marshalledTLSContext,
					},
				},
			}
			transportSocketMatches = append(transportSocketMatches, transportSocketMatch)
			localityLbEndpoints.LbEndpoints[0].Metadata = &corev3.Metadata{
				FilterMetadata: map[string]*structpb.Struct{
					"envoy.transport_socket_match": {
						Fields: map[string]*structpb.Value{
							"lb_id": structpb.NewStringValue(strconv.Itoa(i)),
						},
					},
				},
			}
		}
		lbEPs = append(lbEPs, localityLbEndpoints)

		// set priority for next endpoint
		if strings.HasPrefix(epType, "failover") {
			priority = priority + 1
		}
	}
	conf := config.ReadConfigs()

	httpProtocolOptions := &upstreams_http_v3.HttpProtocolOptions{
		UpstreamProtocolOptions: &upstreams_http_v3.HttpProtocolOptions_ExplicitHttpConfig_{
			ExplicitHttpConfig: &upstreams_http_v3.HttpProtocolOptions_ExplicitHttpConfig{
				ProtocolConfig: &upstreams_http_v3.HttpProtocolOptions_ExplicitHttpConfig_HttpProtocolOptions{
					HttpProtocolOptions: &corev3.Http1ProtocolOptions{
						EnableTrailers: config.GetWireLogConfig().LogTrailersEnabled,
					},
				},
			},
		},
	}

	if clusterDetails.HTTP2BackendEnabled {
		httpProtocolOptions.UpstreamProtocolOptions = &upstreams_http_v3.HttpProtocolOptions_ExplicitHttpConfig_{
			ExplicitHttpConfig: &upstreams_http_v3.HttpProtocolOptions_ExplicitHttpConfig{
				ProtocolConfig: &upstreams_http_v3.HttpProtocolOptions_ExplicitHttpConfig_Http2ProtocolOptions{
					Http2ProtocolOptions: &corev3.Http2ProtocolOptions{
						HpackTableSize: &wrapperspb.UInt32Value{
							Value: conf.Envoy.Upstream.HTTP2.HpackTableSize,
						},
						MaxConcurrentStreams: &wrapperspb.UInt32Value{
							Value: conf.Envoy.Upstream.HTTP2.MaxConcurrentStreams,
						},
					},
				},
			},
		}
	}

	ext, err2 := proto.Marshal(httpProtocolOptions)
	if err2 != nil {
		logger.LoggerOasparser.Error(err2)
	}

	cluster := clusterv3.Cluster{
		Name:                 clusterName,
		ConnectTimeout:       durationpb.New(timeout * time.Second),
		ClusterDiscoveryType: &clusterv3.Cluster_Type{Type: clusterv3.Cluster_STRICT_DNS},
		DnsLookupFamily:      clusterv3.Cluster_V4_ONLY,
		LbPolicy:             clusterv3.Cluster_ROUND_ROBIN,
		LoadAssignment: &endpointv3.ClusterLoadAssignment{
			ClusterName: clusterName,
			Endpoints:   lbEPs,
		},
		TransportSocketMatches: transportSocketMatches,
		DnsRefreshRate:         durationpb.New(time.Duration(conf.Envoy.Upstream.DNS.DNSRefreshRate) * time.Millisecond),
		RespectDnsTtl:          conf.Envoy.Upstream.DNS.RespectDNSTtl,
		TypedExtensionProtocolOptions: map[string]*anypb.Any{
			"envoy.extensions.upstreams.http.v3.HttpProtocolOptions": &any.Any{
				TypeUrl: "type.googleapis.com/envoy.extensions.upstreams.http.v3.HttpProtocolOptions",
				Value:   ext,
			},
		},
	}

	if len(clusterDetails.Endpoints) > 1 {
		cluster.HealthChecks = createHealthCheck()
	}

	if clusterDetails.Config != nil && clusterDetails.Config.CircuitBreakers != nil {
		config := clusterDetails.Config.CircuitBreakers
		thresholds := &clusterv3.CircuitBreakers_Thresholds{}
		if config.MaxConnections > 0 {
			thresholds.MaxConnections = wrapperspb.UInt32(uint32(config.MaxConnections))
		}
		if config.MaxConnectionPools > 0 {
			thresholds.MaxConnectionPools = wrapperspb.UInt32(uint32(config.MaxConnectionPools))
		}
		if config.MaxPendingRequests > 0 {
			thresholds.MaxPendingRequests = wrapperspb.UInt32(uint32(config.MaxPendingRequests))
		}
		if config.MaxRequests > 0 {
			thresholds.MaxRequests = wrapperspb.UInt32(uint32(config.MaxRequests))
		}
		if config.MaxRetries > 0 {
			thresholds.MaxRetries = wrapperspb.UInt32(uint32(config.MaxRetries))
		}
		cluster.CircuitBreakers = &clusterv3.CircuitBreakers{
			Thresholds: []*clusterv3.CircuitBreakers_Thresholds{
				thresholds,
			},
		}
	}

	// service discovery itself will be handling loadbancing etc.
	// Therefore mutiple endpoint support is not needed, hence consider only.
	serviceDiscoveryString := clusterDetails.Endpoints[0].ServiceDiscoveryString
	if serviceDiscoveryString != "" {
		//add the api level cluster name to the ClusterConsulKeyMap
		svcdiscovery.ClusterConsulKeyMap[clusterName] = serviceDiscoveryString
		logger.LoggerOasparser.Debugln("Consul cluster added for x-wso2-endpoints: ", clusterName, " ",
			serviceDiscoveryString)
	}

	return &cluster, addresses, nil
}

func createHealthCheck() []*corev3.HealthCheck {
	conf := config.ReadConfigs()
	return []*corev3.HealthCheck{
		{
			Timeout:            durationpb.New(time.Duration(conf.Envoy.Upstream.Health.Timeout) * time.Second),
			Interval:           durationpb.New(time.Duration(conf.Envoy.Upstream.Health.Interval) * time.Second),
			UnhealthyThreshold: wrapperspb.UInt32(uint32(conf.Envoy.Upstream.Health.UnhealthyThreshold)),
			HealthyThreshold:   wrapperspb.UInt32(uint32(conf.Envoy.Upstream.Health.HealthyThreshold)),
			// we only support tcp default healthcheck
			HealthChecker: &corev3.HealthCheck_TcpHealthCheck_{},
		},
	}
}

func createUpstreamTLSContext(upstreamCerts []byte, address *corev3.Address, hTTP2BackendEnabled bool) *tlsv3.UpstreamTlsContext {
	conf := config.ReadConfigs()
	tlsCert := generateTLSCert(conf.Envoy.KeyStore.KeyPath, conf.Envoy.KeyStore.CertPath)
	// Convert the cipher string to a string array
	ciphersArray := strings.Split(conf.Envoy.Upstream.TLS.Ciphers, ",")
	for i := range ciphersArray {
		ciphersArray[i] = strings.TrimSpace(ciphersArray[i])
	}

	upstreamTLSContext := &tlsv3.UpstreamTlsContext{
		CommonTlsContext: &tlsv3.CommonTlsContext{
			TlsParams: &tlsv3.TlsParameters{
				TlsMinimumProtocolVersion: createTLSProtocolVersion(conf.Envoy.Upstream.TLS.MinimumProtocolVersion),
				TlsMaximumProtocolVersion: createTLSProtocolVersion(conf.Envoy.Upstream.TLS.MaximumProtocolVersion),
				CipherSuites:              ciphersArray,
			},
			TlsCertificates: []*tlsv3.TlsCertificate{tlsCert},
		},
	}

	if hTTP2BackendEnabled {
		upstreamTLSContext.CommonTlsContext.AlpnProtocols = []string{"h2", "http/1.1"}
	}

	sanType := tlsv3.SubjectAltNameMatcher_IP_ADDRESS
	// Sni should be assigned when there is a hostname
	if net.ParseIP(address.GetSocketAddress().GetAddress()) == nil {
		upstreamTLSContext.Sni = address.GetSocketAddress().GetAddress()
		// If the address is an IP, then the SAN type should be changed accordingly.
		sanType = tlsv3.SubjectAltNameMatcher_DNS
	}

	if !conf.Envoy.Upstream.TLS.DisableSslVerification {
		var trustedCASrc *corev3.DataSource

		if len(upstreamCerts) > 0 {
			trustedCASrc = &corev3.DataSource{
				Specifier: &corev3.DataSource_InlineBytes{
					InlineBytes: upstreamCerts,
				},
			}
		} else {
			trustedCASrc = &corev3.DataSource{
				Specifier: &corev3.DataSource_Filename{
					Filename: conf.Envoy.Upstream.TLS.TrustedCertPath,
				},
			}
		}

		upstreamTLSContext.CommonTlsContext.ValidationContextType = &tlsv3.CommonTlsContext_ValidationContext{
			ValidationContext: &tlsv3.CertificateValidationContext{
				TrustedCa: trustedCASrc,
			},
		}
	}

	if conf.Envoy.Upstream.TLS.VerifyHostName && !conf.Envoy.Upstream.TLS.DisableSslVerification {
		addressString := address.GetSocketAddress().GetAddress()
		subjectAltNames := []*tlsv3.SubjectAltNameMatcher{
			{
				SanType: sanType,
				Matcher: &envoy_type_matcherv3.StringMatcher{
					MatchPattern: &envoy_type_matcherv3.StringMatcher_Exact{
						Exact: addressString,
					},
				},
			},
		}
		upstreamTLSContext.CommonTlsContext.GetValidationContext().MatchTypedSubjectAltNames = subjectAltNames
	}
	return upstreamTLSContext
}

func createTLSProtocolVersion(tlsVersion string) tlsv3.TlsParameters_TlsProtocol {
	switch tlsVersion {
	case "TLS1_0":
		return tlsv3.TlsParameters_TLSv1_0
	case "TLS1_1":
		return tlsv3.TlsParameters_TLSv1_1
	case "TLS1_2":
		return tlsv3.TlsParameters_TLSv1_2
	case "TLS1_3":
		return tlsv3.TlsParameters_TLSv1_3
	default:
		return tlsv3.TlsParameters_TLS_AUTO
	}
}

// createRoutes creates route elements for the route configurations. API title, VHost, xWso2Basepath, API version,
// endpoint's basePath, resource Object (Microgateway's internal representation), clusterName needs to be provided.
func createRoutes(params *routeCreateParams) (routes []*routev3.Route, err error) {
	title := params.title
	version := params.version
	vHost := params.vHost
	xWso2Basepath := params.xWSO2BasePath
	apiType := params.apiType
	corsPolicy := getCorsPolicy(params.corsPolicy)
	resource := params.resource
	clusterName := params.clusterName
	routeConfig := params.routeConfig
	endpointBasepath := params.endpointBasePath
	requestInterceptor := params.requestInterceptor
	responseInterceptor := params.responseInterceptor
	isDefaultVersion := params.isDefaultVersion

	logger.LoggerOasparser.Debugf("creating routes for API %s ....", title)
	var (
		// The following are common to all routes and does not get updated per operation
		decorator *routev3.Decorator
	)

	basePath := strings.TrimSuffix(xWso2Basepath, "/")
	if isDefaultVersion {
		basePath = getDefaultVersionBasepath(basePath, version)
	}

	resourcePath := ""
	var resourceMethods []string
	var pathMatchType gwapiv1b1.PathMatchType
	if params.apiType == constants.GRAPHQL {
		resourceMethods = []string{"POST"}
	} else {
		resourcePath = resource.GetPath()
		resourceMethods = resource.GetMethodList()
		pathMatchType = resource.GetPathMatchType()
	}
	routePath := generateRoutePath(resourcePath, pathMatchType)

	// route path could be empty only if there is no basePath for API or the endpoint available,
	// and resourcePath is also an empty string.
	// Empty check is added to run the gateway in failsafe mode, as if the decorator string is
	// empty, the route configuration does not apply.
	if strings.TrimSpace(routePath) != "" {
		decorator = &routev3.Decorator{
			Operation: vHost + ":" + routePath,
		}
	}

	var contextExtensions = make(map[string]string)
	contextExtensions[pathContextExtension] = resourcePath
	contextExtensions[vHostContextExtension] = vHost
	if xWso2Basepath != "" {
		contextExtensions[basePathContextExtension] = xWso2Basepath
	} else {
		contextExtensions[basePathContextExtension] = endpointBasepath
	}
	contextExtensions[methodContextExtension] = strings.Join(resourceMethods, " ")
	contextExtensions[apiVersionContextExtension] = version
	contextExtensions[apiNameContextExtension] = title
	// One of these values will be selected and added as the cluster-header http header
	// from enhancer
	// Even if the routing is based on direct cluster, these properties needs to be populated
	// to validate the key type component in the token.
	contextExtensions[clusterNameContextExtension] = clusterName

	extAuthPerFilterConfig := extAuthService.ExtAuthzPerRoute{
		Override: &extAuthService.ExtAuthzPerRoute_CheckSettings{
			CheckSettings: &extAuthService.CheckSettings{
				ContextExtensions: contextExtensions,
				// negation is performing to match the envoy config name (disable_request_body_buffering)
				DisableRequestBodyBuffering: !params.passRequestPayloadToEnforcer,
			},
		},
	}

	b := proto.NewBuffer(nil)
	b.SetDeterministic(true)
	_ = b.Marshal(&extAuthPerFilterConfig)
	extAuthzFilter := &any.Any{
		TypeUrl: extAuthzPerRouteName,
		Value:   b.Bytes(),
	}

	var luaPerFilterConfig lua.LuaPerRoute
	if len(requestInterceptor) < 1 && len(responseInterceptor) < 1 {

		logConf := config.ReadLogConfigs()

		if logConf.WireLogs.Enable {

			templateString := `
local utils = require 'home.wso2.interceptor.lib.utils'
local wire_log_config = {
	log_body_enabled = {{ .LogConfig.LogBodyEnabled }},
	log_headers_enabled = {{ .LogConfig.LogHeadersEnabled }},
	log_trailers_enabled = {{ .LogConfig.LogTrailersEnabled }}
}
function envoy_on_request(request_handle)
	utils.wire_log(request_handle, " >> request body >> ", " >> request headers >> ", " >> request trailers >> ", wire_log_config)
end

function envoy_on_response(response_handle)
	utils.wire_log(response_handle, " << response body << ", " << response headers << ", " << response trailers << ", wire_log_config)
end`
			templateValues := WireLogValues{
				LogConfig: config.GetWireLogConfig(),
			}
			luaPerFilterConfig = lua.LuaPerRoute{
				Override: &lua.LuaPerRoute_SourceCode{SourceCode: &corev3.DataSource{Specifier: &corev3.DataSource_InlineString{
					InlineString: interceptor.GetInterceptor(templateValues, templateString),
				}}},
			}
		} else {
			luaPerFilterConfig = lua.LuaPerRoute{
				Override: &lua.LuaPerRoute_Disabled{Disabled: true},
			}
		}

	} else {
		// read from contextExtensions map since, it is updated with correct values with conditions
		// so, no need to change two places
		iInvCtx := &interceptor.InvocationContext{
			OrganizationID:   params.organizationID,
			BasePath:         contextExtensions[basePathContextExtension],
			SupportedMethods: contextExtensions[methodContextExtension],
			APIName:          contextExtensions[apiNameContextExtension],
			APIVersion:       contextExtensions[apiVersionContextExtension],
			PathTemplate:     contextExtensions[pathContextExtension],
			Vhost:            contextExtensions[vHostContextExtension],
			ClusterName:      contextExtensions[clusterNameContextExtension],
		}
		luaPerFilterConfig = lua.LuaPerRoute{
			Override: &lua.LuaPerRoute_SourceCode{
				SourceCode: &corev3.DataSource{
					Specifier: &corev3.DataSource_InlineString{
						InlineString: getInlineLuaScript(requestInterceptor, responseInterceptor, iInvCtx),
					},
				},
			},
		}
	}

	luaMarshelled := proto.NewBuffer(nil)
	luaMarshelled.SetDeterministic(true)
	_ = luaMarshelled.Marshal(&luaPerFilterConfig)

	luaFilter := &any.Any{
		TypeUrl: luaPerRouteName,
		Value:   luaMarshelled.Bytes(),
	}

	perRouteFilterConfigs := map[string]*any.Any{
		wellknown.HTTPExternalAuthorization: extAuthzFilter,
		wellknown.Lua:                       luaFilter,
	}

	logger.LoggerOasparser.Debugf("adding route : %s for API : %s", resourcePath, title)

	if resource != nil && resource.HasPolicies() {
		logger.LoggerOasparser.Debug("Start creating routes for resource with policies")

		// Policies are per operation (HTTP method). Therefore, create route per HTTP method.
		for _, operation := range resource.GetOperations() {
			var requestHeadersToAdd []*corev3.HeaderValueOption
			var requestHeadersToRemove []string
			var responseHeadersToAdd []*corev3.HeaderValueOption
			var responseHeadersToRemove []string
			var pathRewriteConfig *envoy_type_matcherv3.RegexMatchAndSubstitute

			hasMethodRewritePolicy := false
			var newMethod string

			// Policies - for request flow
			for _, requestPolicy := range operation.GetPolicies().Request {
				logger.LoggerOasparser.Debug("Adding request flow policies for ", resourcePath, operation.GetMethod())
				switch requestPolicy.Action {

				case constants.ActionHeaderAdd:
					logger.LoggerOasparser.Debugf("Adding %s policy to request flow for %s %s",
						constants.ActionHeaderAdd, resourcePath, operation.GetMethod())
					requestHeaderToAdd, err := generateHeaderToAddRouteConfig(requestPolicy.Parameters)
					if err != nil {
						return nil, fmt.Errorf("error adding request policy %s to operation %s of resource %s."+
							" %v", requestPolicy.Action, operation.GetMethod(), resourcePath, err)
					}
					requestHeadersToAdd = append(requestHeadersToAdd, requestHeaderToAdd)

				case constants.ActionHeaderRemove:
					logger.LoggerOasparser.Debugf("Adding %s policy to request flow for %s %s",
						constants.ActionHeaderRemove, resourcePath, operation.GetMethod())
					requestHeaderToRemove, err := generateHeaderToRemoveString(requestPolicy.Parameters)
					if err != nil {
						return nil, fmt.Errorf("error adding request policy %s to operation %s of resource %s."+
							" %v", requestPolicy.Action, operation.GetMethod(), resourcePath, err)
					}
					requestHeadersToRemove = append(requestHeadersToRemove, requestHeaderToRemove)

				case constants.ActionRewritePath:
					logger.LoggerOasparser.Debugf("Adding %s policy to request flow for %s %s",
						constants.ActionRewritePath, resourcePath, operation.GetMethod())
					regexRewrite, err := generateRewritePathRouteConfig(routePath, resourcePath, endpointBasepath,
						requestPolicy.Parameters, pathMatchType)
					if err != nil {
						errMsg := fmt.Sprintf("Error adding request policy %s to operation %s of resource %s. %v",
							constants.ActionRewritePath, operation.GetMethod(), resourcePath, err)
						logger.LoggerOasparser.ErrorC(logging.ErrorDetails{
							Message:   errMsg,
							Severity:  logging.MINOR,
							ErrorCode: 2212,
						})
						return nil, errors.New(errMsg)
					}
					pathRewriteConfig = regexRewrite

				case constants.ActionRewriteMethod:
					logger.LoggerOasparser.Debugf("Adding %s policy to request flow for %s %s",
						constants.ActionRewriteMethod, resourcePath, operation.GetMethod())
					hasMethodRewritePolicy, err = isMethodRewrite(resourcePath, operation.GetMethod(), requestPolicy.Parameters)
					if err != nil {
						return nil, err
					}
					if !hasMethodRewritePolicy {
						continue
					}
					newMethod, err = getRewriteMethod(resourcePath, operation.GetMethod(), requestPolicy.Parameters)
					if err != nil {
						return nil, err
					}
				}
			}

			// Policies - for response flow
			for _, responsePolicy := range operation.GetPolicies().Response {
				logger.LoggerOasparser.Debug("Adding response flow policies for ", resourcePath, operation.GetMethod())
				switch responsePolicy.Action {

				case constants.ActionHeaderAdd:
					logger.LoggerOasparser.Debugf("Adding %s policy to response flow for %s %s",
						constants.ActionHeaderAdd, resourcePath, operation.GetMethod())
					responseHeaderToAdd, err := generateHeaderToAddRouteConfig(responsePolicy.Parameters)
					if err != nil {
						return nil, fmt.Errorf("error adding response policy %s to operation %s of resource %s."+
							" %v", responsePolicy.Action, operation.GetMethod(), resourcePath, err)
					}
					responseHeadersToAdd = append(responseHeadersToAdd, responseHeaderToAdd)

				case constants.ActionHeaderRemove:
					logger.LoggerOasparser.Debugf("Adding %s policy to response flow for %s %s",
						constants.ActionHeaderRemove, resourcePath, operation.GetMethod())
					responseHeaderToRemove, err := generateHeaderToRemoveString(responsePolicy.Parameters)
					if err != nil {
						return nil, fmt.Errorf("error adding response policy %s to operation %s of resource %s."+
							" %v", responsePolicy.Action, operation.GetMethod(), resourcePath, err)
					}
					responseHeadersToRemove = append(responseHeadersToRemove, responseHeaderToRemove)
				}
			}

			// TODO: (suksw) preserve header key case?
			if hasMethodRewritePolicy {
				logger.LoggerOasparser.Debugf("Creating two routes to support method rewrite for %s %s. New method: %s",
					resourcePath, operation.GetMethod(), newMethod)
				match1 := generateRouteMatch(routePath)
				match1.Headers = generateHTTPMethodMatcher(operation.GetMethod(), clusterName)
				match2 := generateRouteMatch(routePath)
				match2.Headers = generateHTTPMethodMatcher(newMethod, clusterName)

				//- external routes only accept requests if metadata "method-rewrite" is null
				//- external routes adds the metadata "method-rewrite"
				//- internal routes only accept requests if metadata "method-rewrite" matches
				//  metadataValue <old_method>_to_<new_method>
				match1.DynamicMetadata = generateMetadataMatcherForExternalRoutes()
				metadataValue := operation.GetMethod() + "_to_" + newMethod
				match2.DynamicMetadata = generateMetadataMatcherForInternalRoutes(metadataValue)

				action1 := generateRouteAction(apiType, routeConfig, corsPolicy)
				action2 := generateRouteAction(apiType, routeConfig, corsPolicy)

				// Create route1 for current method.
				// Do not add policies to route config. Send via enforcer
				route1 := generateRouteConfig(xWso2Basepath+operation.GetMethod(), match1, action1, nil, decorator, perRouteFilterConfigs,
					nil, nil, nil, nil)

				// Create route2 for new method.
				// Add all policies to route config. Do not send via enforcer.
				if pathRewriteConfig != nil {
					action2.Route.RegexRewrite = pathRewriteConfig
				} else {
					action2.Route.RegexRewrite = generateRegexMatchAndSubstitute(routePath, endpointBasepath, resourcePath, pathMatchType)
				}
				configToSkipEnforcer := generateFilterConfigToSkipEnforcer()
				route2 := generateRouteConfig(xWso2Basepath, match2, action2, nil, decorator, configToSkipEnforcer,
					requestHeadersToAdd, requestHeadersToRemove, responseHeadersToAdd, responseHeadersToRemove)

				routes = append(routes, route1)
				routes = append(routes, route2)
			} else {
				logger.LoggerOasparser.Debug("Creating routes for resource with policies", resourcePath, operation.GetMethod())
				// create route for current method. Add policies to route config. Send via enforcer
				action := generateRouteAction(apiType, routeConfig, corsPolicy)
				match := generateRouteMatch(routePath)
				match.Headers = generateHTTPMethodMatcher(operation.GetMethod(), clusterName)
				match.DynamicMetadata = generateMetadataMatcherForExternalRoutes()
				if pathRewriteConfig != nil {
					action.Route.RegexRewrite = pathRewriteConfig
				} else {
					action.Route.RegexRewrite = generateRegexMatchAndSubstitute(routePath, endpointBasepath, resourcePath, pathMatchType)
				}
				route := generateRouteConfig(xWso2Basepath, match, action, nil, decorator, perRouteFilterConfigs,
					requestHeadersToAdd, requestHeadersToRemove, responseHeadersToAdd, responseHeadersToRemove)
				routes = append(routes, route)
			}

		}
	} else {
		logger.LoggerOasparser.Debugf("Creating routes for resource : %s that has no policies", resourcePath)
		// No policies defined for the resource. Therefore, create one route for all operations.
		methodRegex := strings.Join(resourceMethods, "|")
		if !strings.Contains(methodRegex, "OPTIONS") {
			methodRegex = methodRegex + "|OPTIONS"
		}
		match := generateRouteMatch(routePath)
		match.Headers = generateHTTPMethodMatcher(methodRegex, clusterName)
		action := generateRouteAction(apiType, routeConfig, corsPolicy)
		rewritePath := generateRoutePathForReWrite(basePath, resourcePath, pathMatchType)
		action.Route.RegexRewrite = generateRegexMatchAndSubstitute(rewritePath, endpointBasepath, resourcePath, pathMatchType)

		route := generateRouteConfig(xWso2Basepath, match, action, nil, decorator, perRouteFilterConfigs,
			nil, nil, nil, nil) // general headers to add and remove are included in this methods
		routes = append(routes, route)
	}
	return routes, nil
}

func getInlineLuaScript(requestInterceptor map[string]model.InterceptEndpoint, responseInterceptor map[string]model.InterceptEndpoint,
	requestContext *interceptor.InvocationContext) string {

	i := &interceptor.Interceptor{
		Context:      requestContext,
		RequestFlow:  make(map[string]interceptor.Config),
		ResponseFlow: make(map[string]interceptor.Config),
	}
	if len(requestInterceptor) > 0 {
		i.IsRequestFlowEnabled = true
		for method, op := range requestInterceptor {
			i.RequestFlow[method] = interceptor.Config{
				ExternalCall: &interceptor.HTTPCallConfig{
					ClusterName: op.ClusterName,
					// multiplying in seconds here because in configs we are directly getting config to time.Duration
					// which is in nano seconds, so multiplying it in seconds here
					Timeout:         strconv.FormatInt((op.RequestTimeout * time.Second).Milliseconds(), 10),
					AuthorityHeader: op.EndpointCluster.Endpoints[0].GetAuthorityHeader(),
				},
				Include: op.Includes,
			}
		}
	}
	if len(responseInterceptor) > 0 {
		i.IsResponseFlowEnabled = true
		for method, op := range responseInterceptor {
			i.ResponseFlow[method] = interceptor.Config{
				ExternalCall: &interceptor.HTTPCallConfig{
					ClusterName: op.ClusterName,
					// multiplying in seconds here because in configs we are directly getting config to time.Duration
					// which is in nano seconds, so multiplying it in seconds here
					Timeout:         strconv.FormatInt((op.RequestTimeout * time.Second).Milliseconds(), 10),
					AuthorityHeader: op.EndpointCluster.Endpoints[0].GetAuthorityHeader(),
				},
				Include: op.Includes,
			}
		}
	}
	templateValues := CombinedTemplateValues{
		WireLogValues{
			LogConfig: config.GetWireLogConfig(),
		},
		*i,
	}

	templateString := interceptor.GetTemplate(i.IsRequestFlowEnabled,
		i.IsResponseFlowEnabled)

	return interceptor.GetInterceptor(templateValues, templateString)
}

// CreateTokenRoute generates a route for the jwt /testkey endpoint
func CreateTokenRoute() *routev3.Route {
	var (
		router    routev3.Route
		action    *routev3.Route_Route
		match     *routev3.RouteMatch
		decorator *routev3.Decorator
	)

	match = &routev3.RouteMatch{
		PathSpecifier: &routev3.RouteMatch_Path{
			Path: testKeyPath,
		},
	}

	hostRewriteSpecifier := &routev3.RouteAction_AutoHostRewrite{
		AutoHostRewrite: &wrapperspb.BoolValue{
			Value: true,
		},
	}

	decorator = &routev3.Decorator{
		Operation: testKeyPath,
	}

	perFilterConfig := extAuthService.ExtAuthzPerRoute{
		Override: &extAuthService.ExtAuthzPerRoute_Disabled{
			Disabled: true,
		},
	}

	b := proto.NewBuffer(nil)
	b.SetDeterministic(true)
	_ = b.Marshal(&perFilterConfig)
	filter := &any.Any{
		TypeUrl: extAuthzPerRouteName,
		Value:   b.Bytes(),
	}

	action = &routev3.Route_Route{
		Route: &routev3.RouteAction{
			HostRewriteSpecifier: hostRewriteSpecifier,
			RegexRewrite: &envoy_type_matcherv3.RegexMatchAndSubstitute{
				Pattern: &envoy_type_matcherv3.RegexMatcher{
					EngineType: &envoy_type_matcherv3.RegexMatcher_GoogleRe2{
						GoogleRe2: &envoy_type_matcherv3.RegexMatcher_GoogleRE2{
							MaxProgramSize: nil,
						},
					},
					Regex: testKeyPath,
				},
				Substitution: "/",
			},
		},
	}

	directClusterSpecifier := &routev3.RouteAction_Cluster{
		Cluster: "token_cluster",
	}
	action.Route.ClusterSpecifier = directClusterSpecifier

	router = routev3.Route{
		Name:      testKeyPath, //Categorize routes with same base path
		Match:     match,
		Action:    action,
		Metadata:  nil,
		Decorator: decorator,
		TypedPerFilterConfig: map[string]*any.Any{
			wellknown.HTTPExternalAuthorization: filter,
		},
	}
	return &router
}

// CreateHealthEndpoint generates a route for the jwt /health endpoint
// Replies with direct response.
func CreateHealthEndpoint() *routev3.Route {
	var (
		router    routev3.Route
		match     *routev3.RouteMatch
		decorator *routev3.Decorator
	)

	match = &routev3.RouteMatch{
		PathSpecifier: &routev3.RouteMatch_Path{
			Path: healthPath,
		},
	}

	decorator = &routev3.Decorator{
		Operation: healthPath,
	}

	perFilterConfig := extAuthService.ExtAuthzPerRoute{
		Override: &extAuthService.ExtAuthzPerRoute_Disabled{
			Disabled: true,
		},
	}

	b := proto.NewBuffer(nil)
	b.SetDeterministic(true)
	_ = b.Marshal(&perFilterConfig)
	filter := &any.Any{
		TypeUrl: extAuthzPerRouteName,
		Value:   b.Bytes(),
	}

	router = routev3.Route{
		Name:  healthPath, //Categorize routes with same base path
		Match: match,
		Action: &routev3.Route_DirectResponse{
			DirectResponse: &routev3.DirectResponseAction{
				Status: 200,
				Body: &corev3.DataSource{
					Specifier: &corev3.DataSource_InlineString{
						InlineString: healthEndpointResponse,
					},
				},
			},
		},
		Metadata:  nil,
		Decorator: decorator,
		TypedPerFilterConfig: map[string]*any.Any{
			wellknown.HTTPExternalAuthorization: filter,
		},
	}
	return &router
}

// CreateReadyEndpoint generates a route for the router /ready endpoint
// Replies with direct response.
func CreateReadyEndpoint() *routev3.Route {
	var (
		router    routev3.Route
		match     *routev3.RouteMatch
		decorator *routev3.Decorator
	)

	match = &routev3.RouteMatch{
		PathSpecifier: &routev3.RouteMatch_Path{
			Path: readyPath,
		},
	}

	decorator = &routev3.Decorator{
		Operation: readyPath,
	}

	perFilterConfig := extAuthService.ExtAuthzPerRoute{
		Override: &extAuthService.ExtAuthzPerRoute_Disabled{
			Disabled: true,
		},
	}

	b := proto.NewBuffer(nil)
	b.SetDeterministic(true)
	_ = b.Marshal(&perFilterConfig)
	filter := &any.Any{
		TypeUrl: extAuthzPerRouteName,
		Value:   b.Bytes(),
	}

	router = routev3.Route{
		Name:  readyPath, //Categorize routes with same base path
		Match: match,
		Action: &routev3.Route_DirectResponse{
			DirectResponse: &routev3.DirectResponseAction{
				Status: 200,
				Body: &corev3.DataSource{
					Specifier: &corev3.DataSource_InlineString{
						InlineString: readyEndpointResponse,
					},
				},
			},
		},
		Metadata:  nil,
		Decorator: decorator,
		TypedPerFilterConfig: map[string]*any.Any{
			wellknown.HTTPExternalAuthorization: filter,
		},
	}
	return &router
}

// generateRoutePath generates route paths for the api resources.
func generateRoutePath(resourcePath string, pathMatchType gwapiv1b1.PathMatchType) string {
	newPath := strings.TrimSuffix(resourcePath, "/")
	switch pathMatchType {
	case gwapiv1b1.PathMatchExact:
		return fmt.Sprintf("^%s([/]{0,1})", regexp.QuoteMeta(newPath))
	case gwapiv1b1.PathMatchRegularExpression:
		return fmt.Sprintf("^%s([/]{0,1})", newPath)
	case gwapiv1b1.PathMatchPathPrefix:
		fallthrough
	default:
		return fmt.Sprintf("^%s((?:/.*)*)", regexp.QuoteMeta(newPath))
	}
}

// generateRoutePath generates route paths for path rewrite matching.
func generateRoutePathForReWrite(basePath, resourcePath string, pathMatchType gwapiv1b1.PathMatchType) string {
	switch pathMatchType {
	case gwapiv1b1.PathMatchExact:
		fallthrough
	case gwapiv1b1.PathMatchPathPrefix:
		fallthrough
	default:
		return generateRoutePath(resourcePath, pathMatchType)
	case gwapiv1b1.PathMatchRegularExpression:
		return fmt.Sprintf("^(%s)", strings.TrimSuffix(resourcePath, "/"))
	}
}

// generateSubstitutionString returns a regex that has indexes to place the path variables extracted by capture groups
func generateSubstitutionString(resourcePath string, pathMatchType gwapiv1b1.PathMatchType) string {
	var resourceRegex string
	switch pathMatchType {
	case gwapiv1b1.PathMatchExact:
		resourceRegex = resourcePath
	case gwapiv1b1.PathMatchPathPrefix:
		resourceRegex = fmt.Sprintf("%s\\1", strings.TrimSuffix(resourcePath, "/"))
	case gwapiv1b1.PathMatchRegularExpression:
		resourceRegex = "\\1"
	}
	return resourceRegex
}

func isMethodRewrite(resourcePath, method string, policyParams interface{}) (isMethodRewrite bool, err error) {
	var paramsToRewriteMethod map[string]interface{}
	var ok bool
	if paramsToRewriteMethod, ok = policyParams.(map[string]interface{}); !ok {
		return false, fmt.Errorf("error while processing policy parameter map for "+
			"request policy %s to operation %s of resource %s. Map: %v",
			constants.ActionRewriteMethod, method, resourcePath, policyParams)
	}

	currentMethod, exists := paramsToRewriteMethod[constants.CurrentMethod]
	if !exists {
		return true, nil
	}
	currentMethodString, _ := currentMethod.(string)

	if currentMethodString == "<no value>" { // the package text/template return this for keys that does not exist
		return true, nil
	}

	if currentMethodString != method {
		return false, nil
	}
	return true, nil // currentMethodString == method
}

func getRewriteMethod(resourcePath, method string, policyParams interface{}) (rewriteMethod string, err error) {
	var paramsToRewriteMethod map[string]interface{}
	var ok bool
	if paramsToRewriteMethod, ok = policyParams.(map[string]interface{}); !ok {
		return "", fmt.Errorf("error while processing policy parameter map for "+
			"request policy %s to operation %s of resource %s. Map: %v",
			constants.ActionRewriteMethod, method, resourcePath, policyParams)
	}

	updatedMethod, exists := paramsToRewriteMethod[constants.UpdatedMethod]
	if !exists {
		return "", fmt.Errorf("error adding request policy %s to operation %s of resource %s."+
			" Policy parameter updatedMethod not found",
			constants.ActionRewriteMethod, method, resourcePath)
	}
	updatedMethodString, isString := updatedMethod.(string)
	if !isString {
		return "", fmt.Errorf("error adding request policy %s to operation %s of resource %s."+
			" Policy parameter updatedMethod is in incorrect format", constants.ActionRewriteMethod,
			method, resourcePath)
	}
	return updatedMethodString, nil
}

func getUpgradeConfig(apiType string) []*routev3.RouteAction_UpgradeConfig {
	var upgradeConfig []*routev3.RouteAction_UpgradeConfig
	if apiType == constants.WS {
		upgradeConfig = []*routev3.RouteAction_UpgradeConfig{{
			UpgradeType: "websocket",
			Enabled:     &wrappers.BoolValue{Value: true},
		}}
	} else {
		upgradeConfig = []*routev3.RouteAction_UpgradeConfig{{
			UpgradeType: "websocket",
			Enabled:     &wrappers.BoolValue{Value: false},
		}}
	}
	return upgradeConfig
}

func getCorsPolicy(corsConfig *model.CorsConfig) *routev3.CorsPolicy {

	if corsConfig == nil || !corsConfig.Enabled {
		return nil
	}

	stringMatcherArray := []*envoy_type_matcherv3.StringMatcher{}
	for _, origin := range corsConfig.AccessControlAllowOrigins {

		// * is considered to be the wild card
		formattedString := regexp.QuoteMeta(origin)
		formattedString = strings.ReplaceAll(formattedString, regexp.QuoteMeta("*"), ".*")

		regexMatcher := &envoy_type_matcherv3.StringMatcher{
			MatchPattern: &envoy_type_matcherv3.StringMatcher_SafeRegex{
				SafeRegex: &envoy_type_matcherv3.RegexMatcher{
					EngineType: &envoy_type_matcherv3.RegexMatcher_GoogleRe2{
						GoogleRe2: &envoy_type_matcherv3.RegexMatcher_GoogleRE2{
							MaxProgramSize: nil,
						},
					},
					Regex: formattedString,
				},
			},
		}
		stringMatcherArray = append(stringMatcherArray, regexMatcher)
	}

	corsPolicy := &routev3.CorsPolicy{
		AllowCredentials: &wrapperspb.BoolValue{
			Value: corsConfig.AccessControlAllowCredentials,
		},
	}

	if len(stringMatcherArray) > 0 {
		corsPolicy.AllowOriginStringMatch = stringMatcherArray
	}
	if len(corsConfig.AccessControlAllowMethods) > 0 {
		corsPolicy.AllowMethods = strings.Join(corsConfig.AccessControlAllowMethods, ", ")
	}
	if len(corsConfig.AccessControlAllowHeaders) > 0 {
		corsPolicy.AllowHeaders = strings.Join(corsConfig.AccessControlAllowHeaders, ", ")
	}
	if len(corsConfig.AccessControlExposeHeaders) > 0 {
		corsPolicy.ExposeHeaders = strings.Join(corsConfig.AccessControlExposeHeaders, ", ")
	}
	return corsPolicy
}

func genRouteCreateParams(swagger *model.MgwSwagger, resource *model.Resource, vHost, endpointBasePath string,
	clusterName string, requestInterceptor map[string]model.InterceptEndpoint,
	responseInterceptor map[string]model.InterceptEndpoint, organizationID string, isSandbox bool) *routeCreateParams {
	params := &routeCreateParams{
		organizationID:               organizationID,
		title:                        swagger.GetTitle(),
		apiType:                      swagger.GetAPIType(),
		version:                      swagger.GetVersion(),
		vHost:                        vHost,
		xWSO2BasePath:                swagger.GetXWso2Basepath(),
		AuthHeader:                   swagger.GetXWSO2AuthHeader(),
		clusterName:                  clusterName,
		endpointBasePath:             endpointBasePath,
		corsPolicy:                   swagger.GetCorsConfig(),
		resource:                     resource,
		requestInterceptor:           requestInterceptor,
		responseInterceptor:          responseInterceptor,
		passRequestPayloadToEnforcer: swagger.GetXWso2RequestBodyPass(),
		isDefaultVersion:             swagger.IsDefaultVersion,
	}
	return params
}

// createAddress generates an address from the given host and port
func createAddress(remoteHost string, port uint32) *corev3.Address {
	address := corev3.Address{Address: &corev3.Address_SocketAddress{
		SocketAddress: &corev3.SocketAddress{
			Address:  remoteHost,
			Protocol: corev3.SocketAddress_TCP,
			PortSpecifier: &corev3.SocketAddress_PortValue{
				PortValue: uint32(port),
			},
		},
	}}
	return &address
}

// getMaxStreamDuration configures a maximum duration for a websocket route.
func getMaxStreamDuration(apiType string) *routev3.RouteAction_MaxStreamDuration {
	var maxStreamDuration *routev3.RouteAction_MaxStreamDuration
	if apiType == constants.WS {
		maxStreamDuration = &routev3.RouteAction_MaxStreamDuration{
			MaxStreamDuration: &durationpb.Duration{
				Seconds: 60 * 60 * 24,
			},
		}
	}
	return maxStreamDuration
}

func getDefaultVersionBasepath(basePath string, version string) string {
	// Following is used to replace only the version when basepath = /foo/v2 and version = v2 and context => /foo/v2/v2
	indexOfVersionString := strings.LastIndex(basePath, "/"+version)
	context := strings.Replace(basePath, "/"+version, "", indexOfVersionString)

	// Having ?: in the regex below, avoids this regex acting as a capturing group. Without this the basepath
	// would again be added in the locations of path variables when sending the request to backend.
	return fmt.Sprintf("(?:%s|%s)", basePath, context)
}

func createInterceptorAPIClusters(mgwSwagger model.MgwSwagger, interceptorCerts map[string][]byte, vHost string, organizationID string) (clustersP []*clusterv3.Cluster,
	addressesP []*corev3.Address, apiRequestInterceptorEndpoint *model.InterceptEndpoint, apiResponseInterceptorEndpoint *model.InterceptEndpoint) {
	var (
		clusters  []*clusterv3.Cluster
		endpoints []*corev3.Address

		apiRequestInterceptor  model.InterceptEndpoint
		apiResponseInterceptor model.InterceptEndpoint
	)
	apiTitle := mgwSwagger.GetTitle()
	apiVersion := mgwSwagger.GetVersion()
	apiRequestInterceptor = mgwSwagger.GetInterceptor(mgwSwagger.GetVendorExtensions(), xWso2requestInterceptor, APILevelInterceptor)
	// if lua filter exists on api level, add cluster
	if apiRequestInterceptor.Enable {
		logger.LoggerOasparser.Debugf("API level request interceptors found for %v : %v", apiTitle, apiVersion)
		apiRequestInterceptor.ClusterName = getClusterName(requestInterceptClustersNamePrefix, organizationID, vHost,
			apiTitle, apiVersion, "")
		cluster, addresses, err := CreateLuaCluster(interceptorCerts, apiRequestInterceptor)
		if err != nil {
			apiRequestInterceptor = model.InterceptEndpoint{}
			logger.LoggerOasparser.Errorf("Error while adding api level request intercepter external cluster for %s. %v",
				apiTitle, err.Error())
		} else {
			clusters = append(clusters, cluster)
			endpoints = append(endpoints, addresses...)
		}
	}
	apiResponseInterceptor = mgwSwagger.GetInterceptor(mgwSwagger.GetVendorExtensions(), xWso2responseInterceptor, APILevelInterceptor)
	// if lua filter exists on api level, add cluster
	if apiResponseInterceptor.Enable {
		logger.LoggerOasparser.Debugln("API level response interceptors found for " + mgwSwagger.GetID())
		apiResponseInterceptor.ClusterName = getClusterName(responseInterceptClustersNamePrefix, organizationID, vHost,
			apiTitle, apiVersion, "")
		cluster, addresses, err := CreateLuaCluster(interceptorCerts, apiResponseInterceptor)
		if err != nil {
			apiResponseInterceptor = model.InterceptEndpoint{}
			logger.LoggerOasparser.Errorf("Error while adding api level response intercepter external cluster for %s. %v", apiTitle, err.Error())
		} else {
			clusters = append(clusters, cluster)
			endpoints = append(endpoints, addresses...)
		}
	}
	return clusters, endpoints, &apiRequestInterceptor, &apiResponseInterceptor
}

func createInterceptorResourceClusters(mgwSwagger model.MgwSwagger, interceptorCerts map[string][]byte, vHost string, organizationID string,
	apiRequestInterceptor *model.InterceptEndpoint, apiResponseInterceptor *model.InterceptEndpoint, resource *model.Resource) (clustersP []*clusterv3.Cluster, addressesP []*corev3.Address,
	operationalReqInterceptorsEndpoint *map[string]model.InterceptEndpoint, operationalRespInterceptorValEndpoint *map[string]model.InterceptEndpoint) {
	var (
		clusters  []*clusterv3.Cluster
		endpoints []*corev3.Address
	)
	resourceRequestInterceptor := apiRequestInterceptor
	resourceResponseInterceptor := apiResponseInterceptor
	apiTitle := mgwSwagger.GetTitle()
	apiVersion := mgwSwagger.GetVersion()
	reqInterceptorVal := mgwSwagger.GetInterceptor(resource.GetVendorExtensions(), xWso2requestInterceptor, ResourceLevelInterceptor)
	if reqInterceptorVal.Enable {
		logger.LoggerOasparser.Debugf("Resource level request interceptors found for %v:%v-%v", apiTitle, apiVersion, resource.GetPath())
		reqInterceptorVal.ClusterName = getClusterName(requestInterceptClustersNamePrefix, organizationID, vHost,
			apiTitle, apiVersion, resource.GetID())
		cluster, addresses, err := CreateLuaCluster(interceptorCerts, reqInterceptorVal)
		if err != nil {
			logger.LoggerOasparser.Errorf("Error while adding resource level request intercept external cluster for %s. %v",
				apiTitle, err.Error())
		} else {
			resourceRequestInterceptor = &reqInterceptorVal
			clusters = append(clusters, cluster)
			endpoints = append(endpoints, addresses...)
		}
	}

	// create operational level response interceptor clusters
	operationalReqInterceptors := mgwSwagger.GetOperationInterceptors(*apiRequestInterceptor, *resourceRequestInterceptor, resource.GetMethod(), true)
	for method, opI := range operationalReqInterceptors {
		if opI.Enable && opI.Level == OperationLevelInterceptor {
			logger.LoggerOasparser.Debugf("Operation level request interceptors found for %v:%v-%v-%v", apiTitle, apiVersion, resource.GetPath(),
				opI.ClusterName)
			opID := opI.ClusterName
			opI.ClusterName = getClusterName(requestInterceptClustersNamePrefix, organizationID, vHost, apiTitle, apiVersion, opID)
			operationalReqInterceptors[method] = opI // since cluster name is updated
			cluster, addresses, err := CreateLuaCluster(interceptorCerts, opI)
			if err != nil {
				logger.LoggerOasparser.Errorf("Error while adding operational level request intercept external cluster for %v:%v-%v-%v. %v",
					apiTitle, apiVersion, resource.GetPath(), opID, err.Error())
				// setting resource level interceptor to failed operation level interceptor.
				operationalReqInterceptors[method] = *resourceRequestInterceptor
			} else {
				clusters = append(clusters, cluster)
				endpoints = append(endpoints, addresses...)
			}
		}
	}

	// create resource level response interceptor cluster
	respInterceptorVal := mgwSwagger.GetInterceptor(resource.GetVendorExtensions(), xWso2responseInterceptor, ResourceLevelInterceptor)
	if respInterceptorVal.Enable {
		logger.LoggerOasparser.Debugf("Resource level response interceptors found for %v:%v-%v"+apiTitle, apiVersion, resource.GetPath())
		respInterceptorVal.ClusterName = getClusterName(responseInterceptClustersNamePrefix, organizationID,
			vHost, apiTitle, apiVersion, resource.GetID())
		cluster, addresses, err := CreateLuaCluster(interceptorCerts, respInterceptorVal)
		if err != nil {
			logger.LoggerOasparser.Errorf("Error while adding resource level response intercept external cluster for %s. %v",
				apiTitle, err.Error())
		} else {
			resourceResponseInterceptor = &respInterceptorVal
			clusters = append(clusters, cluster)
			endpoints = append(endpoints, addresses...)
		}
	}

	// create operation level response interceptor clusters
	operationalRespInterceptorVal := mgwSwagger.GetOperationInterceptors(*apiResponseInterceptor, *resourceResponseInterceptor, resource.GetMethod(),
		false)
	for method, opI := range operationalRespInterceptorVal {
		if opI.Enable && opI.Level == OperationLevelInterceptor {
			logger.LoggerOasparser.Debugf("Operational level response interceptors found for %v:%v-%v-%v", apiTitle, apiVersion, resource.GetPath(),
				opI.ClusterName)
			opID := opI.ClusterName
			opI.ClusterName = getClusterName(responseInterceptClustersNamePrefix, organizationID, vHost, apiTitle, apiVersion, opID)
			operationalRespInterceptorVal[method] = opI // since cluster name is updated
			cluster, addresses, err := CreateLuaCluster(interceptorCerts, opI)
			if err != nil {
				logger.LoggerOasparser.Errorf("Error while adding operational level response intercept external cluster for %v:%v-%v-%v. %v",
					apiTitle, apiVersion, resource.GetPath(), opID, err.Error())
				// setting resource level interceptor to failed operation level interceptor.
				operationalRespInterceptorVal[method] = *resourceResponseInterceptor
			} else {
				clusters = append(clusters, cluster)
				endpoints = append(endpoints, addresses...)
			}
		}
	}
	return clusters, endpoints, &operationalReqInterceptors, &operationalRespInterceptorVal
}<|MERGE_RESOLUTION|>--- conflicted
+++ resolved
@@ -73,14 +73,7 @@
 // If a resource has resource level endpoint, it create another cluster and
 // link it. If resources doesn't has resource level endpoints, those clusters are linked
 // to the api level clusters.
-<<<<<<< HEAD
-//
-// First set of routes, clusters, addresses represents the production endpoints related
-// configurations. Next set represents the sandbox endpoints related configurations.
 func CreateRoutesWithClusters(mgwSwagger model.MgwSwagger, interceptorCerts map[string][]byte, vHost string, organizationID string) (routesP []*routev3.Route,
-=======
-func CreateRoutesWithClusters(mgwSwagger model.MgwSwagger, upstreamCerts map[string][]byte, interceptorCerts map[string][]byte, vHost string, organizationID string) (routesP []*routev3.Route,
->>>>>>> 3e56d70c
 	clustersP []*clusterv3.Cluster, addressesP []*corev3.Address, err error) {
 	var (
 		routes    []*routev3.Route
@@ -94,106 +87,6 @@
 	conf := config.ReadConfigs()
 	timeout := conf.Envoy.ClusterTimeoutInSeconds
 
-<<<<<<< HEAD
-	// The any upstream endpoint's basepath.
-	apiLevelBasePathProd := ""
-	// If the production endpoint basepath and sandbox endpoint basepath are different, an additional
-	// API level basepath is required
-	apiLevelBasePathSand := ""
-	// Restricting all endpoints belongs to same api to have same basepath when x-wso2-endpoints referencing is enabled
-	strictBasePath := false
-
-	apiLevelClusterNameProd := ""
-	apiLevelClusterNameSand := ""
-
-	apiLevelProdEndpoints := mgwSwagger.GetProdEndpoints()
-	apiLevelSandEndpoints := mgwSwagger.GetSandEndpoints()
-
-	// check API level production endpoints available
-	if apiLevelProdEndpoints != nil && len(apiLevelProdEndpoints.Endpoints) > 0 {
-		apiLevelProdEndpoints.HTTP2BackendEnabled = mgwSwagger.GetXWso2HTTP2BackendEnabled()
-		apiLevelBasePathProd = strings.TrimSuffix(apiLevelProdEndpoints.Endpoints[0].Basepath, "/")
-		apiLevelClusterNameProd = getClusterName(apiLevelProdEndpoints.EndpointPrefix, organizationID, vHost, apiTitle,
-			apiVersion, "")
-		if !strings.Contains(apiLevelProdEndpoints.EndpointPrefix, xWso2EPClustersConfigNamePrefix) {
-			cluster, address, err := processEndpoints(apiLevelClusterNameProd, apiLevelProdEndpoints,
-				timeout, apiLevelBasePathProd)
-			if err != nil {
-				apiLevelClusterNameProd = ""
-				logger.LoggerOasparser.ErrorC(logging.ErrorDetails{
-					Message:   fmt.Sprintf("Error while adding api level production endpoints for %s. %v", apiTitle, err.Error()),
-					Severity:  logging.MAJOR,
-					ErrorCode: 2202,
-				})
-			} else {
-				clusters = append(clusters, cluster)
-				endpoints = append(endpoints, address...)
-			}
-		}
-	} else {
-		logger.LoggerOasparser.Warnf("API level Production endpoints are not defined for %v : %v", apiTitle, apiVersion)
-	}
-	// check API level sandbox endpoints available
-	if apiLevelSandEndpoints != nil && len(apiLevelSandEndpoints.Endpoints) > 0 {
-		selectedBasePathSand := apiLevelBasePathProd
-		apiLevelSandEndpoints.HTTP2BackendEnabled = mgwSwagger.GetXWso2HTTP2BackendEnabled()
-		if apiLevelBasePathProd == "" && apiLevelClusterNameProd == "" {
-			// no production endpoint, assign sandbox endpoint basepath as apiLevelbasePath
-			apiLevelBasePathProd = strings.TrimSuffix(apiLevelSandEndpoints.Endpoints[0].Basepath, "/")
-			selectedBasePathSand = apiLevelBasePathProd
-		} else if strings.TrimSuffix(apiLevelProdEndpoints.Endpoints[0].Basepath, "/") !=
-			strings.TrimSuffix(apiLevelSandEndpoints.Endpoints[0].Basepath, "/") {
-			// production and sandbox endpoint basepaths are different, assign sandbox endpoint basepath to
-			// apiLevelbasePathSand
-			apiLevelBasePathSand = strings.TrimSuffix(apiLevelSandEndpoints.Endpoints[0].Basepath, "/")
-			selectedBasePathSand = apiLevelBasePathSand
-		}
-		apiLevelClusterNameSand = apiLevelClusterNameProd
-		if isSandboxClusterRequired(apiLevelProdEndpoints, apiLevelSandEndpoints) {
-			apiLevelClusterNameSand = getClusterName(apiLevelSandEndpoints.EndpointPrefix, organizationID, vHost,
-				apiTitle, apiVersion, "")
-			if !strings.Contains(apiLevelSandEndpoints.EndpointPrefix, xWso2EPClustersConfigNamePrefix) {
-				cluster, address, err := processEndpoints(apiLevelClusterNameSand, apiLevelSandEndpoints,
-					timeout, selectedBasePathSand)
-				if err != nil {
-					apiLevelClusterNameSand = ""
-					logger.LoggerOasparser.ErrorC(logging.ErrorDetails{
-						Message:   fmt.Sprintf("Error while adding api level sandbox endpoints for %s. %v", apiTitle, err.Error()),
-						Severity:  logging.MAJOR,
-						ErrorCode: 2203,
-					})
-				} else {
-					clusters = append(clusters, cluster)
-					endpoints = append(endpoints, address...)
-				}
-			}
-		}
-	} else {
-		logger.LoggerOasparser.Debugf("API level Sandbox endpoints are not defined for %s", apiTitle)
-	}
-	// check if x-wso2-endpoints are available
-	xWso2Endpoints := mgwSwagger.GetXWso2Endpoints()
-	if len(xWso2Endpoints) > 0 {
-		logger.LoggerOasparser.Debugf("x-wso2-endpoints clusters found for %v : %v", apiTitle, apiVersion)
-		for epName, endpointCluster := range xWso2Endpoints {
-			if apiLevelBasePathProd == "" && apiLevelClusterNameProd == "" {
-				apiLevelBasePathProd = strings.TrimSuffix(endpointCluster.Endpoints[0].Basepath, "/")
-			}
-			epClusterName := getClusterName(endpointCluster.EndpointPrefix, organizationID, vHost, apiTitle,
-				apiVersion, "")
-			cluster, addresses, err := processEndpoints(epClusterName, endpointCluster, timeout, apiLevelBasePathProd)
-			if err != nil {
-				logger.LoggerOasparser.Errorf("Error while adding x-wso2-endpoints cluster %v for %s. %v ", epName, apiTitle, err.Error())
-			} else {
-				strictBasePath = true
-				clusters = append(clusters, cluster)
-				endpoints = append(endpoints, addresses...)
-			}
-		}
-	}
-
-=======
->>>>>>> 3e56d70c
 	// Create API level interceptor clusters if required
 	clustersI, endpointsI, apiRequestInterceptor, apiResponseInterceptor := createInterceptorAPIClusters(mgwSwagger,
 		interceptorCerts, vHost, organizationID)
@@ -202,126 +95,16 @@
 
 	for _, resource := range mgwSwagger.GetResources() {
 		resourcePath := resource.GetPath()
-<<<<<<< HEAD
-		if strictBasePath || ((resource.GetProdEndpoints() == nil || len(resource.GetProdEndpoints().Endpoints) < 1) &&
-			(resource.GetSandEndpoints() == nil || len(resource.GetSandEndpoints().Endpoints) < 1)) {
-			resourceBasePath = apiLevelBasePathProd
-			if apiLevelBasePathSand != "" {
-				resourceBasePathSand = apiLevelBasePathSand
-			} else {
-				resourceBasePathSand = apiLevelBasePathProd
-			}
-		}
-
-		// resource level check production endpoints
-		if resource.GetProdEndpoints() != nil && len(resource.GetProdEndpoints().Endpoints) > 0 {
-			prevResourceBasePath := resourceBasePath
-			endpointProd := resource.GetProdEndpoints()
-			if resourceBasePath == "" {
-				resourceBasePath = strings.TrimSuffix(endpointProd.Endpoints[0].Basepath, "/")
-			}
-			clusterNameProd = getClusterName(endpointProd.EndpointPrefix, organizationID, vHost,
-				mgwSwagger.GetTitle(), apiVersion, "")
-			if !strings.Contains(endpointProd.EndpointPrefix, xWso2EPClustersConfigNamePrefix) {
-				clusterNameProd = getClusterName(endpointProd.EndpointPrefix, organizationID, vHost,
-					mgwSwagger.GetTitle(), apiVersion, resource.GetID())
-				clusterProd, addressProd, err := processEndpoints(clusterNameProd, endpointProd, timeout, resourceBasePath)
-				if err != nil {
-					clusterNameProd = apiLevelClusterNameProd
-					// reverting resource base path setting as production cluster creation has failed
-					resourceBasePath = prevResourceBasePath
-					logger.LoggerOasparser.Errorf("Error while adding resource level production endpoints for %s:%v-%v. %v",
-						apiTitle, apiVersion, resourcePath, err.Error())
-				} else {
-					clusters = append(clusters, clusterProd)
-					endpoints = append(endpoints, addressProd...)
-				}
-			}
-		}
-		if clusterNameProd == "" {
-			logger.LoggerOasparser.Warnf("Production environment endpoints are not available for the resource %v:%v-%v",
-				apiTitle, apiVersion, resourcePath)
-		}
-
-		// resource level check sandbox endpoints
-		if resource.GetSandEndpoints() != nil && len(resource.GetSandEndpoints().Endpoints) > 0 {
-			prevResourceBasePath := apiLevelBasePathProd
-			// production and sandbox endpoint basepaths are different, so use sandbox endpoint basepath
-			if apiLevelBasePathSand != "" {
-				prevResourceBasePath = apiLevelBasePathSand
-			}
-			endpointSand := resource.GetSandEndpoints()
-			if resourceBasePathSand == "" {
-				resourceBasePathSand = strings.TrimSuffix(endpointSand.Endpoints[0].Basepath, "/")
-			}
-			clusterNameSand = apiLevelClusterNameSand
-			if isSandboxClusterRequired(resource.GetProdEndpoints(), resource.GetSandEndpoints()) {
-				clusterNameSand = getClusterName(endpointSand.EndpointPrefix, organizationID, vHost, apiTitle,
-					apiVersion, resource.GetID())
-				clusterSand, addressSand, err := processEndpoints(clusterNameSand, endpointSand, timeout, resourceBasePathSand)
-				if err != nil {
-					clusterNameSand = apiLevelClusterNameSand
-					// reverting resource base path setting as sandbox cluster creation has failed
-					resourceBasePathSand = prevResourceBasePath
-					logger.LoggerOasparser.Errorf("Error while adding resource level sandbox endpoints for %s:%v-%v. %v",
-						apiTitle, apiVersion, resourcePath, err.Error())
-				} else {
-					clusters = append(clusters, clusterSand)
-					endpoints = append(endpoints, addressSand...)
-					isResourceBasePathSandAvailable = true
-				}
-			} else if resource.GetSandEndpoints() != nil && len(resource.GetSandEndpoints().Endpoints) > 0 {
-				clusterNameSand = clusterNameProd
-			}
-		}
-		if clusterNameSand == "" {
-			logger.LoggerOasparser.Debugf("Sandbox environment endpoints are not available for the resource %v:%v-%v",
-				apiTitle, apiVersion, resourcePath)
-		}
-
-		// In case resource level production endpoints exist and no resource level sandbox
-		// use API level sandbox for sandbox route creation
-		if resourceBasePath != "" && resourceBasePathSand == "" {
-			if apiLevelBasePathSand == "" {
-				apiLevelBasePathSand = apiLevelBasePathProd
-			}
-			resourceBasePathSand = apiLevelBasePathSand
-		} else if resourceBasePath == "" && resourceBasePathSand != "" {
-			resourceBasePath = apiLevelBasePathProd
-		}
-
-		// if both resource level sandbox and production are same as api level, api level clusters will be applied with the api level basepath
-		if clusterNameProd == apiLevelClusterNameProd && clusterNameSand == apiLevelClusterNameSand {
-			if apiLevelBasePathSand != "" {
-				resourceBasePathSand = apiLevelBasePathSand
-			} else {
-				resourceBasePathSand = apiLevelBasePathProd
-			}
-		}
-
-		if clusterNameProd != "" && clusterNameProd == apiLevelClusterNameProd && resourceBasePath != apiLevelBasePathProd &&
-			resourceBasePath != "" {
-			logger.LoggerOasparser.Errorf("Error while adding resource level production endpoints for %s:%v-%v. sandbox endpoint basepath : %v and production basepath : %v mismatched",
-				apiTitle, apiVersion, resourcePath, resourceBasePath, apiLevelBasePathProd)
-			clusterNameProd = ""
-		}
-		if clusterNameSand != "" && apiLevelBasePathSand != "" && clusterNameSand == apiLevelClusterNameSand && resourceBasePathSand != apiLevelBasePathSand {
-			// production endpoint basepath and sandbox endpoint basepath are different
-			logger.LoggerOasparser.Errorf("Error while adding resource level sandbox endpoints for %s:%v-%v. production endpoint basepath : %v and sandbox basepath : %v mismatched",
-				apiTitle, apiVersion, resourcePath, resourceBasePathSand, apiLevelBasePathSand)
-			clusterNameSand = ""
-=======
 		endpoint := resource.GetEndpoints()
 		basePath := strings.TrimSuffix(endpoint.Endpoints[0].Basepath, "/")
 		clusterName := getClusterName(endpoint.EndpointPrefix, organizationID, vHost, mgwSwagger.GetTitle(), apiVersion, resource.GetID())
-		cluster, address, err := processEndpoints(clusterName, endpoint, upstreamCerts, timeout, basePath)
+		cluster, address, err := processEndpoints(clusterName, endpoint, timeout, basePath)
 		if err != nil {
 			logger.LoggerOasparser.Errorf("Error while adding resource level endpoints for %s:%v-%v. %v",
 				apiTitle, apiVersion, resourcePath, err.Error())
 		} else {
 			clusters = append(clusters, cluster)
 			endpoints = append(endpoints, address...)
->>>>>>> 3e56d70c
 		}
 
 		// Create resource level interceptor clusters if required
