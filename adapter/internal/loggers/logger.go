/*
 *  Copyright (c) 2021, WSO2 LLC. (http://www.wso2.org) All Rights Reserved.
 *
 *  Licensed under the Apache License, Version 2.0 (the "License");
 *  you may not use this file except in compliance with the License.
 *  You may obtain a copy of the License at
 *
 *  http://www.apache.org/licenses/LICENSE-2.0
 *
 *  Unless required by applicable law or agreed to in writing, software
 *  distributed under the License is distributed on an "AS IS" BASIS,
 *  WITHOUT WARRANTIES OR CONDITIONS OF ANY KIND, either express or implied.
 *  See the License for the specific language governing permissions and
 *  limitations under the License.
 *
 */

// Package loggers contains the package references for log messages
// If a new package is introduced, the corresponding logger reference is need to be created as well.
package loggers

import (
	"github.com/sirupsen/logrus"
	"github.com/wso2/apk/adapter/pkg/logging"
)

/* loggers should be initiated only for the main packages
 ********** Don't initiate loggers for sub packages ****************

When you add a new logger instance add the related package name as a constant
*/

// package name constants
const (
	pkgAPKOperator          = "github.com/wso2/apk/adapter/internal/operator"
	pkgEnforcerXdsCallbacks = "github.com/wso2/apk/adapter/internal/discovery/xds/enforcercallbacks"
	pkgRouterXdsCallbacks   = "github.com/wso2/apk/adapter/internal/discovery/xds/routercallbacks"
<<<<<<< HEAD
	pkgXds                  = "github.com/wso2/product-microgateway/adapter/internal/discovery/xds"
	gRPCClient              = "github.com/wso2/apk/adapter/internal/grpc-client"
=======
	pkgXds                  = "github.com/wso2/apk/adapter/internal/discovery/xds"
	pkgOasParser            = "github.com/wso2/apk/adapter/internal/oasparser"
	pkgInterceptor          = "github.com/wso2/apk/adapter/internal/interceptor"
	pkgSvcDiscovery         = "github.com/wso2/apk/adapter/internal/svcdiscovery"
	pkgNotifier             = "github.com/wso2/apk/adapter/internal/notifier"
	pkgAPI                  = "github.com/wso2/apk/adapter/internal/api"
	pkgMgw                  = "github.com/wso2/apk/adapter/internal/adapter"
>>>>>>> 7c5e889c
)

// logger package references
var (
	LoggerAPKOperator          logging.Log
	LoggerEnforcerXdsCallbacks logging.Log
	LoggerRouterXdsCallbacks   logging.Log
	LoggerXds                  logging.Log
<<<<<<< HEAD
	LoggerGRPCClient           logging.Log
=======
	LoggerOasparser            logging.Log
	LoggerInterceptor          logging.Log
	LoggerSvcDiscovery         logging.Log
	LoggerNotifier             logging.Log
	LoggerAPI                  logging.Log
	LoggerMgw                  logging.Log
>>>>>>> 7c5e889c
)

func init() {
	UpdateLoggers()
}

// UpdateLoggers initializes the logger package references
func UpdateLoggers() {
	LoggerRouterXdsCallbacks = logging.InitPackageLogger(pkgRouterXdsCallbacks)
	LoggerEnforcerXdsCallbacks = logging.InitPackageLogger(pkgEnforcerXdsCallbacks)
	LoggerXds = logging.InitPackageLogger(pkgXds)
<<<<<<< HEAD
	LoggerAPKOperator = logging.InitPackageLogger(apkOperator)
	LoggerGRPCClient = logging.InitPackageLogger(gRPCClient)
=======
	LoggerAPKOperator = logging.InitPackageLogger(pkgAPKOperator)
	LoggerOasparser = logging.InitPackageLogger(pkgOasParser)
	LoggerInterceptor = logging.InitPackageLogger(pkgInterceptor)
	LoggerSvcDiscovery = logging.InitPackageLogger(pkgSvcDiscovery)
	LoggerNotifier = logging.InitPackageLogger(pkgNotifier)
	LoggerAPI = logging.InitPackageLogger(pkgAPI)
	LoggerMgw = logging.InitPackageLogger(pkgMgw)
>>>>>>> 7c5e889c
	logrus.Info("Updated loggers")
}<|MERGE_RESOLUTION|>--- conflicted
+++ resolved
@@ -35,10 +35,7 @@
 	pkgAPKOperator          = "github.com/wso2/apk/adapter/internal/operator"
 	pkgEnforcerXdsCallbacks = "github.com/wso2/apk/adapter/internal/discovery/xds/enforcercallbacks"
 	pkgRouterXdsCallbacks   = "github.com/wso2/apk/adapter/internal/discovery/xds/routercallbacks"
-<<<<<<< HEAD
-	pkgXds                  = "github.com/wso2/product-microgateway/adapter/internal/discovery/xds"
-	gRPCClient              = "github.com/wso2/apk/adapter/internal/grpc-client"
-=======
+	pkgGrpcClient              = "github.com/wso2/apk/adapter/internal/grpc-client"
 	pkgXds                  = "github.com/wso2/apk/adapter/internal/discovery/xds"
 	pkgOasParser            = "github.com/wso2/apk/adapter/internal/oasparser"
 	pkgInterceptor          = "github.com/wso2/apk/adapter/internal/interceptor"
@@ -46,7 +43,6 @@
 	pkgNotifier             = "github.com/wso2/apk/adapter/internal/notifier"
 	pkgAPI                  = "github.com/wso2/apk/adapter/internal/api"
 	pkgMgw                  = "github.com/wso2/apk/adapter/internal/adapter"
->>>>>>> 7c5e889c
 )
 
 // logger package references
@@ -55,16 +51,13 @@
 	LoggerEnforcerXdsCallbacks logging.Log
 	LoggerRouterXdsCallbacks   logging.Log
 	LoggerXds                  logging.Log
-<<<<<<< HEAD
 	LoggerGRPCClient           logging.Log
-=======
 	LoggerOasparser            logging.Log
 	LoggerInterceptor          logging.Log
 	LoggerSvcDiscovery         logging.Log
 	LoggerNotifier             logging.Log
 	LoggerAPI                  logging.Log
 	LoggerMgw                  logging.Log
->>>>>>> 7c5e889c
 )
 
 func init() {
@@ -76,10 +69,7 @@
 	LoggerRouterXdsCallbacks = logging.InitPackageLogger(pkgRouterXdsCallbacks)
 	LoggerEnforcerXdsCallbacks = logging.InitPackageLogger(pkgEnforcerXdsCallbacks)
 	LoggerXds = logging.InitPackageLogger(pkgXds)
-<<<<<<< HEAD
-	LoggerAPKOperator = logging.InitPackageLogger(apkOperator)
-	LoggerGRPCClient = logging.InitPackageLogger(gRPCClient)
-=======
+	LoggerGRPCClient = logging.InitPackageLogger(pkgGrpcClient)
 	LoggerAPKOperator = logging.InitPackageLogger(pkgAPKOperator)
 	LoggerOasparser = logging.InitPackageLogger(pkgOasParser)
 	LoggerInterceptor = logging.InitPackageLogger(pkgInterceptor)
@@ -87,6 +77,5 @@
 	LoggerNotifier = logging.InitPackageLogger(pkgNotifier)
 	LoggerAPI = logging.InitPackageLogger(pkgAPI)
 	LoggerMgw = logging.InitPackageLogger(pkgMgw)
->>>>>>> 7c5e889c
 	logrus.Info("Updated loggers")
 }