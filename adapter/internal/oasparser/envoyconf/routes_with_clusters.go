/*
 *  Copyright (c) 2022, WSO2 LLC. (http://www.wso2.org) All Rights Reserved.
 *
 *  Licensed under the Apache License, Version 2.0 (the "License");
 *  you may not use this file except in compliance with the License.
 *  You may obtain a copy of the License at
 *
 *  http://www.apache.org/licenses/LICENSE-2.0
 *
 *  Unless required by applicable law or agreed to in writing, software
 *  distributed under the License is distributed on an "AS IS" BASIS,
 *  WITHOUT WARRANTIES OR CONDITIONS OF ANY KIND, either express or implied.
 *  See the License for the specific language governing permissions and
 *  limitations under the License.
 *
 */

package envoyconf

import (
	"errors"
	"fmt"
	"net"
	"reflect"
	"regexp"
	"strconv"
	"strings"
	"time"

	"google.golang.org/protobuf/types/known/anypb"
	"google.golang.org/protobuf/types/known/durationpb"
	"google.golang.org/protobuf/types/known/structpb"
	"google.golang.org/protobuf/types/known/wrapperspb"

	clusterv3 "github.com/envoyproxy/go-control-plane/envoy/config/cluster/v3"
	corev3 "github.com/envoyproxy/go-control-plane/envoy/config/core/v3"
	endpointv3 "github.com/envoyproxy/go-control-plane/envoy/config/endpoint/v3"
	routev3 "github.com/envoyproxy/go-control-plane/envoy/config/route/v3"
	cors_filter_v3 "github.com/envoyproxy/go-control-plane/envoy/extensions/filters/http/cors/v3"
	extAuthService "github.com/envoyproxy/go-control-plane/envoy/extensions/filters/http/ext_authz/v3"
	lua "github.com/envoyproxy/go-control-plane/envoy/extensions/filters/http/lua/v3"
	tlsv3 "github.com/envoyproxy/go-control-plane/envoy/extensions/transport_sockets/tls/v3"
	upstreams "github.com/envoyproxy/go-control-plane/envoy/extensions/upstreams/http/v3"
	upstreams_http_v3 "github.com/envoyproxy/go-control-plane/envoy/extensions/upstreams/http/v3"
	envoy_type_matcherv3 "github.com/envoyproxy/go-control-plane/envoy/type/matcher/v3"
	"github.com/envoyproxy/go-control-plane/pkg/wellknown"

	"github.com/wso2/apk/adapter/config"
	"github.com/wso2/apk/adapter/internal/interceptor"
	logger "github.com/wso2/apk/adapter/internal/loggers"
	logging "github.com/wso2/apk/adapter/internal/logging"
	"github.com/wso2/apk/adapter/internal/oasparser/constants"
	"github.com/wso2/apk/adapter/internal/oasparser/model"
	"github.com/wso2/apk/adapter/internal/svcdiscovery"

	"github.com/golang/protobuf/proto"
	"github.com/golang/protobuf/ptypes"
	"github.com/golang/protobuf/ptypes/any"
	"github.com/golang/protobuf/ptypes/wrappers"
	gwapiv1b1 "sigs.k8s.io/gateway-api/apis/v1beta1"
)

// WireLogValues holds debug logging related template values
type WireLogValues struct {
	LogConfig *config.WireLogConfig
}

// CombinedTemplateValues holds combined values for both WireLogValues properties and Interceptor properties in the same level
type CombinedTemplateValues struct {
	LogConfig *config.WireLogConfig
	interceptor.Interceptor
}

// Constants relevant to the route related ratelimit configurations
const (
	DescriptorKeyForOrg                = "org"
<<<<<<< HEAD
=======
	OrgMetadataKey                     = "customorg"
>>>>>>> ed06baff
	DescriptorKeyForVhost              = "vhost"
	DescriptorKeyForPath               = "path"
	DescriptorKeyForMethod             = "method"
	DescriptorValueForAPIMethod        = "ALL"
	DescriptorValueForOperationMethod  = ":method"
	MetadataNamespaceForCustomPolicies = "apk.ratelimit.metadata"
	MetadataNamespaceForWSO2Policies   = "envoy.filters.http.ext_authz"
)

// CreateRoutesWithClusters creates envoy routes along with clusters and endpoint instances.
// This creates routes for all the swagger resources and link to clusters.
// Create clusters for endpoints.
// If a resource has resource level endpoint, it create another cluster and
// link it. If resources doesn't has resource level endpoints, those clusters are linked
// to the api level clusters.
func CreateRoutesWithClusters(adapterInternalAPI model.AdapterInternalAPI, interceptorCerts map[string][]byte, vHost string, organizationID string) (routesP []*routev3.Route,
	clustersP []*clusterv3.Cluster, addressesP []*corev3.Address, err error) {
	var (
		routes    []*routev3.Route
		clusters  []*clusterv3.Cluster
		endpoints []*corev3.Address
	)

	apiTitle := adapterInternalAPI.GetTitle()
	apiVersion := adapterInternalAPI.GetVersion()

	conf := config.ReadConfigs()
	timeout := conf.Envoy.ClusterTimeoutInSeconds

	// Create API level interceptor clusters if required
	clustersI, endpointsI, apiRequestInterceptor, apiResponseInterceptor := createInterceptorAPIClusters(adapterInternalAPI,
		interceptorCerts, vHost, organizationID)
	clusters = append(clusters, clustersI...)
	endpoints = append(endpoints, endpointsI...)

	// Maintain a clusterName-EndpointCluster mapping to prevent duplicate
	// creation of clusters.
	processedEndpoints := map[string]model.EndpointCluster{}

	for _, resource := range adapterInternalAPI.GetResources() {
		var clusterName string
		resourcePath := resource.GetPath()
		endpoint := resource.GetEndpoints()
		basePath := strings.TrimSuffix(endpoint.Endpoints[0].Basepath, "/")
		existingClusterName := getExistingClusterName(*endpoint, processedEndpoints)

		if existingClusterName == "" {
			clusterName = getClusterName(endpoint.EndpointPrefix, organizationID, vHost, adapterInternalAPI.GetTitle(), apiVersion, resource.GetID())
			cluster, address, err := processEndpoints(clusterName, endpoint, timeout, basePath)
			if err != nil {
				logger.LoggerOasparser.ErrorC(logging.GetErrorByCode(2239, apiTitle, apiVersion, resourcePath, err.Error()))
			} else {
				clusters = append(clusters, cluster)
				endpoints = append(endpoints, address...)
				processedEndpoints[clusterName] = *endpoint
			}
		} else {
			clusterName = existingClusterName
		}
		// Create resource level interceptor clusters if required
		clustersI, endpointsI, operationalReqInterceptors, operationalRespInterceptorVal := createInterceptorResourceClusters(adapterInternalAPI,
			interceptorCerts, vHost, organizationID, apiRequestInterceptor, apiResponseInterceptor, resource)
		clusters = append(clusters, clustersI...)
		endpoints = append(endpoints, endpointsI...)
		routeP, err := createRoutes(genRouteCreateParams(&adapterInternalAPI, resource, vHost, basePath, clusterName, operationalReqInterceptors, operationalRespInterceptorVal, organizationID, false))
		if err != nil {
			logger.LoggerXds.ErrorC(logging.GetErrorByCode(2231, adapterInternalAPI.GetTitle(), adapterInternalAPI.GetVersion(), resource.GetPath(), err.Error()))
			return nil, nil, nil, fmt.Errorf("error while creating routes. %v", err)
		}
		routes = append(routes, routeP...)
	}

	return routes, clusters, endpoints, nil
}

func getClusterName(epPrefix string, organizationID string, vHost string, swaggerTitle string, swaggerVersion string,
	resourceID string) string {
	if resourceID != "" {
		return strings.TrimSpace(organizationID+"_"+epPrefix+"_"+vHost+"_"+strings.Replace(swaggerTitle, " ", "", -1)+swaggerVersion) +
			"_" + strings.Replace(resourceID, " ", "", -1) + "0"
	}
	return strings.TrimSpace(organizationID + "_" + epPrefix + "_" + vHost + "_" + strings.Replace(swaggerTitle, " ", "", -1) +
		swaggerVersion)
}

func getExistingClusterName(endpoint model.EndpointCluster, clusterEndpointMapping map[string]model.EndpointCluster) string {
	for clusterName, endpointValue := range clusterEndpointMapping {
		if reflect.DeepEqual(endpoint, endpointValue) {
			return clusterName
		}
	}
	return ""
}

// CreateLuaCluster creates lua cluster configuration.
func CreateLuaCluster(interceptorCerts map[string][]byte, endpoint model.InterceptEndpoint) (*clusterv3.Cluster, []*corev3.Address, error) {
	logger.LoggerOasparser.Debug("creating a lua cluster ", endpoint.ClusterName)
	return processEndpoints(endpoint.ClusterName, &endpoint.EndpointCluster, endpoint.ClusterTimeout, endpoint.EndpointCluster.Endpoints[0].Basepath)
}

// CreateRateLimitCluster creates cluster relevant to the rate limit service
func CreateRateLimitCluster() (*clusterv3.Cluster, []*corev3.Address, error) {
	conf := config.ReadConfigs()
	var sslCertSanHostName string
	if conf.Envoy.RateLimit.SSLCertSANHostname == "" {
		sslCertSanHostName = conf.Envoy.RateLimit.Host
	} else {
		sslCertSanHostName = conf.Envoy.RateLimit.SSLCertSANHostname
	}
	rlCluster := &model.EndpointCluster{
		Endpoints: []model.Endpoint{
			{
				Host:    conf.Envoy.RateLimit.Host,
				URLType: httpsURLType,
				Port:    conf.Envoy.RateLimit.Port,
			},
		},
	}
	cluster, address, rlErr := processEndpoints(rateLimitClusterName, rlCluster, 20, "")
	if rlErr != nil {
		return nil, nil, rlErr
	}
	config := &upstreams.HttpProtocolOptions{
		UpstreamHttpProtocolOptions: &corev3.UpstreamHttpProtocolOptions{
			AutoSni: true,
		},
		UpstreamProtocolOptions: &upstreams.HttpProtocolOptions_ExplicitHttpConfig_{
			ExplicitHttpConfig: &upstreams.HttpProtocolOptions_ExplicitHttpConfig{
				ProtocolConfig: &upstreams.HttpProtocolOptions_ExplicitHttpConfig_Http2ProtocolOptions{
					Http2ProtocolOptions: &corev3.Http2ProtocolOptions{},
				},
			},
		},
	}
	MarshalledHTTPProtocolOptions, err := proto.Marshal(config)
	if err != nil {
		return nil, nil, err
	}
	cluster.TypedExtensionProtocolOptions = map[string]*anypb.Any{
		"envoy.extensions.upstreams.http.v3.HttpProtocolOptions": {
			TypeUrl: httpProtocolOptionsName,
			Value:   MarshalledHTTPProtocolOptions,
		},
	}
	tlsCert := generateTLSCert(conf.Envoy.RateLimit.KeyFilePath, conf.Envoy.RateLimit.CertFilePath)

	ciphersArray := strings.Split(conf.Envoy.Upstream.TLS.Ciphers, ",")
	for i := range ciphersArray {
		ciphersArray[i] = strings.TrimSpace(ciphersArray[i])
	}
	upstreamTLSContext := &tlsv3.UpstreamTlsContext{
		CommonTlsContext: &tlsv3.CommonTlsContext{
			TlsParams: &tlsv3.TlsParameters{
				TlsMinimumProtocolVersion: createTLSProtocolVersion(conf.Envoy.Upstream.TLS.MinimumProtocolVersion),
				TlsMaximumProtocolVersion: createTLSProtocolVersion(conf.Envoy.Upstream.TLS.MaximumProtocolVersion),
				CipherSuites:              ciphersArray,
			},
			TlsCertificates: []*tlsv3.TlsCertificate{tlsCert},
		},
	}
	trustedCASrc := &corev3.DataSource{
		Specifier: &corev3.DataSource_Filename{
			Filename: conf.Envoy.RateLimit.CaCertFilePath,
		},
	}
	upstreamTLSContext.Sni = sslCertSanHostName
	upstreamTLSContext.CommonTlsContext.ValidationContextType = &tlsv3.CommonTlsContext_ValidationContext{
		ValidationContext: &tlsv3.CertificateValidationContext{
			TrustedCa: trustedCASrc,
			MatchSubjectAltNames: []*envoy_type_matcherv3.StringMatcher{
				{
					MatchPattern: &envoy_type_matcherv3.StringMatcher_Exact{
						Exact: sslCertSanHostName,
					},
				},
			},
		},
	}
	marshalledTLSContext, err := ptypes.MarshalAny(upstreamTLSContext)
	if err != nil {
		return nil, nil, errors.New("internal Error while marshalling the upstream TLS Context")
	}

	cluster.TransportSocketMatches[0] = &clusterv3.Cluster_TransportSocketMatch{
		Name: "ts" + strconv.Itoa(0),
		Match: &structpb.Struct{
			Fields: map[string]*structpb.Value{
				"lb_id": structpb.NewStringValue(strconv.Itoa(0)),
			},
		},
		TransportSocket: &corev3.TransportSocket{
			Name: wellknown.TransportSocketTLS,
			ConfigType: &corev3.TransportSocket_TypedConfig{
				TypedConfig: marshalledTLSContext,
			},
		},
	}
	return cluster, address, nil
}

// CreateTracingCluster creates a cluster definition for router's tracing server.
func CreateTracingCluster(conf *config.Config) (*clusterv3.Cluster, []*corev3.Address, error) {
	var epHost string
	var epPort uint32
	var epPath string
	epTimeout := conf.Envoy.ClusterTimeoutInSeconds
	epCluster := &model.EndpointCluster{
		Endpoints: []model.Endpoint{
			{
				Host:    "",
				URLType: "http",
				Port:    uint32(9411),
			},
		},
	}

	if epHost = conf.Tracing.ConfigProperties[tracerHost]; len(epHost) <= 0 {
		return nil, nil, errors.New("invalid host provided for tracing endpoint")
	}
	if epPath = conf.Tracing.ConfigProperties[tracerEndpoint]; len(epPath) <= 0 {
		return nil, nil, errors.New("invalid endpoint path provided for tracing endpoint")
	}
	if port, err := strconv.ParseUint(conf.Tracing.ConfigProperties[tracerPort], 10, 32); err == nil {
		epPort = uint32(port)
	} else {
		return nil, nil, errors.New("invalid port provided for tracing endpoint")
	}

	epCluster.Endpoints[0].Host = epHost
	epCluster.Endpoints[0].Port = epPort
	epCluster.Endpoints[0].Basepath = epPath

	return processEndpoints(tracingClusterName, epCluster, epTimeout, epPath)
}

// processEndpoints creates cluster configuration. AddressConfiguration, cluster name and
// urlType (http or https) is required to be provided.
// timeout cluster timeout
func processEndpoints(clusterName string, clusterDetails *model.EndpointCluster,
	timeout time.Duration, basePath string) (*clusterv3.Cluster, []*corev3.Address, error) {
	// tls configs
	var transportSocketMatches []*clusterv3.Cluster_TransportSocketMatch
	// create loadbalanced/failover endpoints
	var lbEPs []*endpointv3.LocalityLbEndpoints
	// failover priority
	priority := 0
	// epType {loadbalance, failover}
	epType := clusterDetails.EndpointType

	addresses := []*corev3.Address{}

	for i, ep := range clusterDetails.Endpoints {
		// validating the basepath to be same for all upstreams of an api
		if strings.TrimSuffix(ep.Basepath, "/") != basePath {
			return nil, nil, errors.New("endpoint basepath mismatched for " + ep.RawURL + ". expected : " + basePath + " but found : " + ep.Basepath)
		}
		// create addresses for endpoints
		address := createAddress(ep.Host, ep.Port)
		addresses = append(addresses, address)

		// create loadbalance / failover endpoints
		localityLbEndpoints := &endpointv3.LocalityLbEndpoints{
			Priority: uint32(priority),
			LbEndpoints: []*endpointv3.LbEndpoint{
				{
					HostIdentifier: &endpointv3.LbEndpoint_Endpoint{
						Endpoint: &endpointv3.Endpoint{
							Address: address,
						},
					},
				},
			},
		}

		// create tls configs
		if strings.HasPrefix(ep.URLType, httpsURLType) || strings.HasPrefix(ep.URLType, wssURLType) {
			upstreamtlsContext := createUpstreamTLSContext(ep.Certificate, ep.AllowedSANs, address, clusterDetails.HTTP2BackendEnabled)
			marshalledTLSContext, err := anypb.New(upstreamtlsContext)
			if err != nil {
				return nil, nil, errors.New("internal Error while marshalling the upstream TLS Context")
			}
			transportSocketMatch := &clusterv3.Cluster_TransportSocketMatch{
				Name: "ts" + strconv.Itoa(i),
				Match: &structpb.Struct{
					Fields: map[string]*structpb.Value{
						"lb_id": structpb.NewStringValue(strconv.Itoa(i)),
					},
				},
				TransportSocket: &corev3.TransportSocket{
					Name: wellknown.TransportSocketTLS,
					ConfigType: &corev3.TransportSocket_TypedConfig{
						TypedConfig: marshalledTLSContext,
					},
				},
			}
			transportSocketMatches = append(transportSocketMatches, transportSocketMatch)
			localityLbEndpoints.LbEndpoints[0].Metadata = &corev3.Metadata{
				FilterMetadata: map[string]*structpb.Struct{
					"envoy.transport_socket_match": {
						Fields: map[string]*structpb.Value{
							"lb_id": structpb.NewStringValue(strconv.Itoa(i)),
						},
					},
				},
			}
		}
		lbEPs = append(lbEPs, localityLbEndpoints)

		// set priority for next endpoint
		if strings.HasPrefix(epType, "failover") {
			priority = priority + 1
		}
	}
	conf := config.ReadConfigs()

	httpProtocolOptions := &upstreams_http_v3.HttpProtocolOptions{
		UpstreamProtocolOptions: &upstreams_http_v3.HttpProtocolOptions_ExplicitHttpConfig_{
			ExplicitHttpConfig: &upstreams_http_v3.HttpProtocolOptions_ExplicitHttpConfig{
				ProtocolConfig: &upstreams_http_v3.HttpProtocolOptions_ExplicitHttpConfig_HttpProtocolOptions{
					HttpProtocolOptions: &corev3.Http1ProtocolOptions{
						EnableTrailers: config.GetWireLogConfig().LogTrailersEnabled,
					},
				},
			},
		},
	}

	if clusterDetails.HTTP2BackendEnabled {
		httpProtocolOptions.UpstreamProtocolOptions = &upstreams_http_v3.HttpProtocolOptions_ExplicitHttpConfig_{
			ExplicitHttpConfig: &upstreams_http_v3.HttpProtocolOptions_ExplicitHttpConfig{
				ProtocolConfig: &upstreams_http_v3.HttpProtocolOptions_ExplicitHttpConfig_Http2ProtocolOptions{
					Http2ProtocolOptions: &corev3.Http2ProtocolOptions{
						HpackTableSize: &wrapperspb.UInt32Value{
							Value: conf.Envoy.Upstream.HTTP2.HpackTableSize,
						},
						MaxConcurrentStreams: &wrapperspb.UInt32Value{
							Value: conf.Envoy.Upstream.HTTP2.MaxConcurrentStreams,
						},
					},
				},
			},
		}
	}

	ext, err2 := proto.Marshal(httpProtocolOptions)
	if err2 != nil {
		logger.LoggerOasparser.Error(err2)
	}

	cluster := clusterv3.Cluster{
		Name:                 clusterName,
		ConnectTimeout:       durationpb.New(timeout * time.Second),
		ClusterDiscoveryType: &clusterv3.Cluster_Type{Type: clusterv3.Cluster_STRICT_DNS},
		DnsLookupFamily:      clusterv3.Cluster_V4_ONLY,
		LbPolicy:             clusterv3.Cluster_ROUND_ROBIN,
		LoadAssignment: &endpointv3.ClusterLoadAssignment{
			ClusterName: clusterName,
			Endpoints:   lbEPs,
		},
		TransportSocketMatches: transportSocketMatches,
		DnsRefreshRate:         durationpb.New(time.Duration(conf.Envoy.Upstream.DNS.DNSRefreshRate) * time.Millisecond),
		RespectDnsTtl:          conf.Envoy.Upstream.DNS.RespectDNSTtl,
		TypedExtensionProtocolOptions: map[string]*anypb.Any{
			"envoy.extensions.upstreams.http.v3.HttpProtocolOptions": &any.Any{
				TypeUrl: "type.googleapis.com/envoy.extensions.upstreams.http.v3.HttpProtocolOptions",
				Value:   ext,
			},
		},
	}

	if len(clusterDetails.Endpoints) > 1 {
		cluster.HealthChecks = createHealthCheck()
	}

	if clusterDetails.Config != nil && clusterDetails.Config.CircuitBreakers != nil {
		config := clusterDetails.Config.CircuitBreakers
		thresholds := &clusterv3.CircuitBreakers_Thresholds{}
		if config.MaxConnections > 0 {
			thresholds.MaxConnections = wrapperspb.UInt32(uint32(config.MaxConnections))
		}
		if config.MaxConnectionPools > 0 {
			thresholds.MaxConnectionPools = wrapperspb.UInt32(uint32(config.MaxConnectionPools))
		}
		if config.MaxPendingRequests > 0 {
			thresholds.MaxPendingRequests = wrapperspb.UInt32(uint32(config.MaxPendingRequests))
		}
		if config.MaxRequests > 0 {
			thresholds.MaxRequests = wrapperspb.UInt32(uint32(config.MaxRequests))
		}
		if config.MaxRetries > 0 {
			thresholds.MaxRetries = wrapperspb.UInt32(uint32(config.MaxRetries))
		}
		cluster.CircuitBreakers = &clusterv3.CircuitBreakers{
			Thresholds: []*clusterv3.CircuitBreakers_Thresholds{
				thresholds,
			},
		}
	}

	// service discovery itself will be handling loadbancing etc.
	// Therefore mutiple endpoint support is not needed, hence consider only.
	serviceDiscoveryString := clusterDetails.Endpoints[0].ServiceDiscoveryString
	if serviceDiscoveryString != "" {
		//add the api level cluster name to the ClusterConsulKeyMap
		svcdiscovery.ClusterConsulKeyMap[clusterName] = serviceDiscoveryString
		logger.LoggerOasparser.Debugln("Consul cluster added for x-wso2-endpoints: ", clusterName, " ",
			serviceDiscoveryString)
	}

	return &cluster, addresses, nil
}

func createHealthCheck() []*corev3.HealthCheck {
	conf := config.ReadConfigs()
	return []*corev3.HealthCheck{
		{
			Timeout:            durationpb.New(time.Duration(conf.Envoy.Upstream.Health.Timeout) * time.Second),
			Interval:           durationpb.New(time.Duration(conf.Envoy.Upstream.Health.Interval) * time.Second),
			UnhealthyThreshold: wrapperspb.UInt32(uint32(conf.Envoy.Upstream.Health.UnhealthyThreshold)),
			HealthyThreshold:   wrapperspb.UInt32(uint32(conf.Envoy.Upstream.Health.HealthyThreshold)),
			// we only support tcp default healthcheck
			HealthChecker: &corev3.HealthCheck_TcpHealthCheck_{},
		},
	}
}

func createUpstreamTLSContext(upstreamCerts []byte, allowedSANs []string, address *corev3.Address, hTTP2BackendEnabled bool) *tlsv3.UpstreamTlsContext {
	conf := config.ReadConfigs()
	tlsCert := generateTLSCert(conf.Envoy.KeyStore.KeyPath, conf.Envoy.KeyStore.CertPath)
	// Convert the cipher string to a string array
	ciphersArray := strings.Split(conf.Envoy.Upstream.TLS.Ciphers, ",")
	for i := range ciphersArray {
		ciphersArray[i] = strings.TrimSpace(ciphersArray[i])
	}

	upstreamTLSContext := &tlsv3.UpstreamTlsContext{
		CommonTlsContext: &tlsv3.CommonTlsContext{
			TlsParams: &tlsv3.TlsParameters{
				TlsMinimumProtocolVersion: createTLSProtocolVersion(conf.Envoy.Upstream.TLS.MinimumProtocolVersion),
				TlsMaximumProtocolVersion: createTLSProtocolVersion(conf.Envoy.Upstream.TLS.MaximumProtocolVersion),
				CipherSuites:              ciphersArray,
			},
			TlsCertificates: []*tlsv3.TlsCertificate{tlsCert},
		},
	}

	if hTTP2BackendEnabled {
		upstreamTLSContext.CommonTlsContext.AlpnProtocols = []string{"h2", "http/1.1"}
	}

	sanType := tlsv3.SubjectAltNameMatcher_IP_ADDRESS
	// Sni should be assigned when there is a hostname
	if net.ParseIP(address.GetSocketAddress().GetAddress()) == nil {
		upstreamTLSContext.Sni = address.GetSocketAddress().GetAddress()
		// If the address is an IP, then the SAN type should be changed accordingly.
		sanType = tlsv3.SubjectAltNameMatcher_DNS
	}

	if !conf.Envoy.Upstream.TLS.DisableSslVerification {
		var trustedCASrc *corev3.DataSource

		if len(upstreamCerts) > 0 {
			trustedCASrc = &corev3.DataSource{
				Specifier: &corev3.DataSource_InlineBytes{
					InlineBytes: upstreamCerts,
				},
			}
		} else {
			trustedCASrc = &corev3.DataSource{
				Specifier: &corev3.DataSource_Filename{
					Filename: conf.Envoy.Upstream.TLS.TrustedCertPath,
				},
			}
		}

		upstreamTLSContext.CommonTlsContext.ValidationContextType = &tlsv3.CommonTlsContext_ValidationContext{
			ValidationContext: &tlsv3.CertificateValidationContext{
				TrustedCa: trustedCASrc,
			},
		}
	}

	if conf.Envoy.Upstream.TLS.VerifyHostName && !conf.Envoy.Upstream.TLS.DisableSslVerification {
		addressString := address.GetSocketAddress().GetAddress()
		subjectAltNames := []*tlsv3.SubjectAltNameMatcher{
			{
				SanType: sanType,
				Matcher: &envoy_type_matcherv3.StringMatcher{
					MatchPattern: &envoy_type_matcherv3.StringMatcher_Exact{
						Exact: addressString,
					},
				},
			},
		}
		for _, san := range allowedSANs {
			subjectAltNames = append(subjectAltNames, &tlsv3.SubjectAltNameMatcher{
				SanType: sanType,
				Matcher: &envoy_type_matcherv3.StringMatcher{
					MatchPattern: &envoy_type_matcherv3.StringMatcher_SafeRegex{
						SafeRegex: &envoy_type_matcherv3.RegexMatcher{
							Regex: san,
						},
					},
				},
			})
		}
		upstreamTLSContext.CommonTlsContext.GetValidationContext().MatchTypedSubjectAltNames = subjectAltNames
	}
	return upstreamTLSContext
}

func createTLSProtocolVersion(tlsVersion string) tlsv3.TlsParameters_TlsProtocol {
	switch tlsVersion {
	case "TLS1_0":
		return tlsv3.TlsParameters_TLSv1_0
	case "TLS1_1":
		return tlsv3.TlsParameters_TLSv1_1
	case "TLS1_2":
		return tlsv3.TlsParameters_TLSv1_2
	case "TLS1_3":
		return tlsv3.TlsParameters_TLSv1_3
	default:
		return tlsv3.TlsParameters_TLS_AUTO
	}
}

// createRoutes creates route elements for the route configurations. API title, VHost, xWso2Basepath, API version,
// endpoint's basePath, resource Object (Microgateway's internal representation), clusterName needs to be provided.
func createRoutes(params *routeCreateParams) (routes []*routev3.Route, err error) {
	title := params.title
	version := params.version
	vHost := params.vHost
	xWso2Basepath := params.xWSO2BasePath
	apiType := params.apiType
	corsPolicy := getCorsPolicy(params.corsPolicy)
	resource := params.resource
	clusterName := params.clusterName
	routeConfig := params.routeConfig
	endpointBasepath := params.endpointBasePath
	requestInterceptor := params.requestInterceptor
	responseInterceptor := params.responseInterceptor
	isDefaultVersion := params.isDefaultVersion

	logger.LoggerOasparser.Debugf("creating routes for API %s ....", title)
	var (
		// The following are common to all routes and does not get updated per operation
		decorator *routev3.Decorator
	)

	basePath := strings.TrimSuffix(xWso2Basepath, "/")
	if isDefaultVersion {
		basePath = getDefaultVersionBasepath(basePath, version)
	}

	resourcePath := ""
	var resourceMethods []string
	var pathMatchType gwapiv1b1.PathMatchType
	if params.apiType == constants.GRAPHQL {
		resourceMethods = []string{"POST"}
	} else {
		resourcePath = resource.GetPath()
		resourceMethods = resource.GetMethodList()
		pathMatchType = resource.GetPathMatchType()
	}
	routePath := generateRoutePath(resourcePath, pathMatchType)

	// route path could be empty only if there is no basePath for API or the endpoint available,
	// and resourcePath is also an empty string.
	// Empty check is added to run the gateway in failsafe mode, as if the decorator string is
	// empty, the route configuration does not apply.
	if strings.TrimSpace(routePath) != "" {
		decorator = &routev3.Decorator{
			Operation: vHost + ":" + routePath,
		}
	}

	var contextExtensions = make(map[string]string)
	contextExtensions[pathContextExtension] = resourcePath
	contextExtensions[vHostContextExtension] = vHost
	if xWso2Basepath != "" {
		contextExtensions[basePathContextExtension] = xWso2Basepath
	} else {
		contextExtensions[basePathContextExtension] = endpointBasepath
	}
	contextExtensions[methodContextExtension] = strings.Join(resourceMethods, " ")
	contextExtensions[apiVersionContextExtension] = version
	contextExtensions[apiNameContextExtension] = title
	// One of these values will be selected and added as the cluster-header http header
	// from enhancer
	// Even if the routing is based on direct cluster, these properties needs to be populated
	// to validate the key type component in the token.
	contextExtensions[clusterNameContextExtension] = clusterName

	extAuthPerFilterConfig := extAuthService.ExtAuthzPerRoute{
		Override: &extAuthService.ExtAuthzPerRoute_CheckSettings{
			CheckSettings: &extAuthService.CheckSettings{
				ContextExtensions: contextExtensions,
				// negation is performing to match the envoy config name (disable_request_body_buffering)
				DisableRequestBodyBuffering: !params.passRequestPayloadToEnforcer,
			},
		},
	}

	b := proto.NewBuffer(nil)
	b.SetDeterministic(true)
	_ = b.Marshal(&extAuthPerFilterConfig)
	extAuthzFilter := &any.Any{
		TypeUrl: extAuthzPerRouteName,
		Value:   b.Bytes(),
	}

	var luaPerFilterConfig lua.LuaPerRoute
	if len(requestInterceptor) < 1 && len(responseInterceptor) < 1 {

		logConf := config.ReadLogConfigs()

		if logConf.WireLogs.Enable {

			templateString := `
local utils = require 'home.wso2.interceptor.lib.utils'
local wire_log_config = {
	log_body_enabled = {{ .LogConfig.LogBodyEnabled }},
	log_headers_enabled = {{ .LogConfig.LogHeadersEnabled }},
	log_trailers_enabled = {{ .LogConfig.LogTrailersEnabled }}
}
function envoy_on_request(request_handle)
	utils.wire_log(request_handle, " >> request body >> ", " >> request headers >> ", " >> request trailers >> ", wire_log_config)
end

function envoy_on_response(response_handle)
	utils.wire_log(response_handle, " << response body << ", " << response headers << ", " << response trailers << ", wire_log_config)
end`
			templateValues := WireLogValues{
				LogConfig: config.GetWireLogConfig(),
			}
			luaPerFilterConfig = lua.LuaPerRoute{
				Override: &lua.LuaPerRoute_SourceCode{SourceCode: &corev3.DataSource{Specifier: &corev3.DataSource_InlineString{
					InlineString: interceptor.GetInterceptor(templateValues, templateString),
				}}},
			}
		} else {
			luaPerFilterConfig = lua.LuaPerRoute{
				Override: &lua.LuaPerRoute_Disabled{Disabled: true},
			}
		}

	} else {
		// read from contextExtensions map since, it is updated with correct values with conditions
		// so, no need to change two places
		iInvCtx := &interceptor.InvocationContext{
			OrganizationID:   params.organizationID,
			BasePath:         contextExtensions[basePathContextExtension],
			SupportedMethods: contextExtensions[methodContextExtension],
			APIName:          contextExtensions[apiNameContextExtension],
			APIVersion:       contextExtensions[apiVersionContextExtension],
			PathTemplate:     contextExtensions[pathContextExtension],
			Vhost:            contextExtensions[vHostContextExtension],
			ClusterName:      contextExtensions[clusterNameContextExtension],
		}
		luaPerFilterConfig = lua.LuaPerRoute{
			Override: &lua.LuaPerRoute_SourceCode{
				SourceCode: &corev3.DataSource{
					Specifier: &corev3.DataSource_InlineString{
						InlineString: GetInlineLuaScript(requestInterceptor, responseInterceptor, iInvCtx),
					},
				},
			},
		}
	}

	luaMarshelled := proto.NewBuffer(nil)
	luaMarshelled.SetDeterministic(true)
	_ = luaMarshelled.Marshal(&luaPerFilterConfig)

	luaFilter := &any.Any{
		TypeUrl: luaPerRouteName,
		Value:   luaMarshelled.Bytes(),
	}

	corsFilter, _ := anypb.New(corsPolicy)

	perRouteFilterConfigs := map[string]*any.Any{
		wellknown.HTTPExternalAuthorization: extAuthzFilter,
		LuaLocal:                            luaFilter,
		wellknown.CORS:                      corsFilter,
	}

	logger.LoggerOasparser.Debugf("adding route : %s for API : %s", resourcePath, title)

	rateLimitPolicyLevel := ""
	basePathForRLService := basePath
	if params.apiLevelRateLimitPolicy != nil {
		rateLimitPolicyLevel = RateLimitPolicyAPILevel
	} else {
		for _, operation := range resource.GetMethod() {
			if operation.RateLimitPolicy != nil {
				rateLimitPolicyLevel = RateLimitPolicyOperationLevel
				basePathForRLService += resourcePath
				break
			}
		}
	}

	var rateLimitPolicyCriteria *ratelimitCriteria
	if rateLimitPolicyLevel != "" {
		rateLimitPolicyCriteria = &ratelimitCriteria{
			level:                rateLimitPolicyLevel,
			organizationID:       params.organizationID,
			vHost:                vHost,
			basePathForRLService: basePathForRLService,
		}
	}

	if resource != nil && resource.HasPolicies() {
		logger.LoggerOasparser.Debug("Start creating routes for resource with policies")

		// Policies are per operation (HTTP method). Therefore, create route per HTTP method.
		for _, operation := range resource.GetOperations() {
			var requestHeadersToAdd []*corev3.HeaderValueOption
			var requestHeadersToRemove []string
			var responseHeadersToAdd []*corev3.HeaderValueOption
			var responseHeadersToRemove []string
			var pathRewriteConfig *envoy_type_matcherv3.RegexMatchAndSubstitute

			hasMethodRewritePolicy := false
			var newMethod string

			// Policies - for request flow
			for _, requestPolicy := range operation.GetPolicies().Request {
				logger.LoggerOasparser.Debug("Adding request flow policies for ", resourcePath, operation.GetMethod())
				switch requestPolicy.Action {

				case constants.ActionHeaderAdd:
					logger.LoggerOasparser.Debugf("Adding %s policy to request flow for %s %s",
						constants.ActionHeaderAdd, resourcePath, operation.GetMethod())
					requestHeaderToAdd, err := generateHeaderToAddRouteConfig(requestPolicy.Parameters)
					if err != nil {
						return nil, fmt.Errorf("error adding request policy %s to operation %s of resource %s."+
							" %v", requestPolicy.Action, operation.GetMethod(), resourcePath, err)
					}
					requestHeadersToAdd = append(requestHeadersToAdd, requestHeaderToAdd)

				case constants.ActionHeaderRemove:
					logger.LoggerOasparser.Debugf("Adding %s policy to request flow for %s %s",
						constants.ActionHeaderRemove, resourcePath, operation.GetMethod())
					requestHeaderToRemove, err := generateHeaderToRemoveString(requestPolicy.Parameters)
					if err != nil {
						return nil, fmt.Errorf("error adding request policy %s to operation %s of resource %s."+
							" %v", requestPolicy.Action, operation.GetMethod(), resourcePath, err)
					}
					requestHeadersToRemove = append(requestHeadersToRemove, requestHeaderToRemove)

				case constants.ActionRewritePath:
					logger.LoggerOasparser.Debugf("Adding %s policy to request flow for %s %s",
						constants.ActionRewritePath, resourcePath, operation.GetMethod())
					regexRewrite, err := generateRewritePathRouteConfig(routePath, resourcePath, endpointBasepath,
						requestPolicy.Parameters, pathMatchType)
					if err != nil {
						errMsg := fmt.Sprintf("Error adding request policy %s to operation %s of resource %s. %v",
							constants.ActionRewritePath, operation.GetMethod(), resourcePath, err)
						logger.LoggerOasparser.ErrorC(logging.GetErrorByCode(2212, constants.ActionRewritePath, operation.GetMethod(), resourcePath, err))
						return nil, errors.New(errMsg)
					}
					pathRewriteConfig = regexRewrite

				case constants.ActionRewriteMethod:
					logger.LoggerOasparser.Debugf("Adding %s policy to request flow for %s %s",
						constants.ActionRewriteMethod, resourcePath, operation.GetMethod())
					hasMethodRewritePolicy, err = isMethodRewrite(resourcePath, operation.GetMethod(), requestPolicy.Parameters)
					if err != nil {
						return nil, err
					}
					if !hasMethodRewritePolicy {
						continue
					}
					newMethod, err = getRewriteMethod(resourcePath, operation.GetMethod(), requestPolicy.Parameters)
					if err != nil {
						return nil, err
					}
				}
			}

			// Policies - for response flow
			for _, responsePolicy := range operation.GetPolicies().Response {
				logger.LoggerOasparser.Debug("Adding response flow policies for ", resourcePath, operation.GetMethod())
				switch responsePolicy.Action {

				case constants.ActionHeaderAdd:
					logger.LoggerOasparser.Debugf("Adding %s policy to response flow for %s %s",
						constants.ActionHeaderAdd, resourcePath, operation.GetMethod())
					responseHeaderToAdd, err := generateHeaderToAddRouteConfig(responsePolicy.Parameters)
					if err != nil {
						return nil, fmt.Errorf("error adding response policy %s to operation %s of resource %s."+
							" %v", responsePolicy.Action, operation.GetMethod(), resourcePath, err)
					}
					responseHeadersToAdd = append(responseHeadersToAdd, responseHeaderToAdd)

				case constants.ActionHeaderRemove:
					logger.LoggerOasparser.Debugf("Adding %s policy to response flow for %s %s",
						constants.ActionHeaderRemove, resourcePath, operation.GetMethod())
					responseHeaderToRemove, err := generateHeaderToRemoveString(responsePolicy.Parameters)
					if err != nil {
						return nil, fmt.Errorf("error adding response policy %s to operation %s of resource %s."+
							" %v", responsePolicy.Action, operation.GetMethod(), resourcePath, err)
					}
					responseHeadersToRemove = append(responseHeadersToRemove, responseHeaderToRemove)
				}
			}

			// TODO: (suksw) preserve header key case?
			if hasMethodRewritePolicy {
				logger.LoggerOasparser.Debugf("Creating two routes to support method rewrite for %s %s. New method: %s",
					resourcePath, operation.GetMethod(), newMethod)
				match1 := generateRouteMatch(routePath)
				match1.Headers = generateHTTPMethodMatcher(operation.GetMethod(), clusterName)
				match2 := generateRouteMatch(routePath)
				match2.Headers = generateHTTPMethodMatcher(newMethod, clusterName)

				//- external routes only accept requests if metadata "method-rewrite" is null
				//- external routes adds the metadata "method-rewrite"
				//- internal routes only accept requests if metadata "method-rewrite" matches
				//  metadataValue <old_method>_to_<new_method>
				match1.DynamicMetadata = generateMetadataMatcherForExternalRoutes()
				metadataValue := operation.GetMethod() + "_to_" + newMethod
				match2.DynamicMetadata = generateMetadataMatcherForInternalRoutes(metadataValue)

				action1 := generateRouteAction(apiType, routeConfig, rateLimitPolicyCriteria)
				action2 := generateRouteAction(apiType, routeConfig, rateLimitPolicyCriteria)

				// Create route1 for current method.
				// Do not add policies to route config. Send via enforcer
				route1 := generateRouteConfig(xWso2Basepath+operation.GetMethod(), match1, action1, nil, decorator, perRouteFilterConfigs,
					nil, nil, nil, nil)

				// Create route2 for new method.
				// Add all policies to route config. Do not send via enforcer.
				if pathRewriteConfig != nil {
					action2.Route.RegexRewrite = pathRewriteConfig
				} else {
					action2.Route.RegexRewrite = generateRegexMatchAndSubstitute(routePath, endpointBasepath, resourcePath, pathMatchType)
				}
				configToSkipEnforcer := generateFilterConfigToSkipEnforcer()
				route2 := generateRouteConfig(xWso2Basepath, match2, action2, nil, decorator, configToSkipEnforcer,
					requestHeadersToAdd, requestHeadersToRemove, responseHeadersToAdd, responseHeadersToRemove)

				routes = append(routes, route1)
				routes = append(routes, route2)
			} else {
				logger.LoggerOasparser.Debug("Creating routes for resource with policies", resourcePath, operation.GetMethod())
				// create route for current method. Add policies to route config. Send via enforcer
				action := generateRouteAction(apiType, routeConfig, rateLimitPolicyCriteria)
				match := generateRouteMatch(routePath)
				match.Headers = generateHTTPMethodMatcher(operation.GetMethod(), clusterName)
				match.DynamicMetadata = generateMetadataMatcherForExternalRoutes()
				if pathRewriteConfig != nil {
					action.Route.RegexRewrite = pathRewriteConfig
				} else {
					action.Route.RegexRewrite = generateRegexMatchAndSubstitute(routePath, endpointBasepath, resourcePath, pathMatchType)
				}
				route := generateRouteConfig(xWso2Basepath, match, action, nil, decorator, perRouteFilterConfigs,
					requestHeadersToAdd, requestHeadersToRemove, responseHeadersToAdd, responseHeadersToRemove)
				routes = append(routes, route)
			}

		}
	} else {
		logger.LoggerOasparser.Debugf("Creating routes for resource : %s that has no policies", resourcePath)
		// No policies defined for the resource. Therefore, create one route for all operations.
		methodRegex := strings.Join(resourceMethods, "|")
		if !strings.Contains(methodRegex, "OPTIONS") {
			methodRegex = methodRegex + "|OPTIONS"
		}
		match := generateRouteMatch(routePath)
		match.Headers = generateHTTPMethodMatcher(methodRegex, clusterName)
		action := generateRouteAction(apiType, routeConfig, rateLimitPolicyCriteria)
		rewritePath := generateRoutePathForReWrite(basePath, resourcePath, pathMatchType)
		action.Route.RegexRewrite = generateRegexMatchAndSubstitute(rewritePath, endpointBasepath, resourcePath, pathMatchType)

		route := generateRouteConfig(xWso2Basepath, match, action, nil, decorator, perRouteFilterConfigs,
			nil, nil, nil, nil) // general headers to add and remove are included in this methods
		routes = append(routes, route)
	}
	return routes, nil
}

// GetInlineLuaScript creates the inline lua script
func GetInlineLuaScript(requestInterceptor []map[string]*model.InterceptEndpoint, responseInterceptor []map[string]*model.InterceptEndpoint,
	requestContext *interceptor.InvocationContext) string {

	interceptorConfig := interceptor.Interceptor{
		Context:              requestContext,
		RequestInterceptors:  make([]map[string]interceptor.Config, len(requestInterceptor)),
		ResponseInterceptors: make([]map[string]interceptor.Config, len(responseInterceptor)),
	}

	if len(requestInterceptor) > 0 {
		for interceptorIndex, reqInterceptors := range requestInterceptor {
			for method, op := range reqInterceptors {
				config := interceptor.Config{
					ExternalCall: &interceptor.HTTPCallConfig{
						ClusterName: op.ClusterName,
						// multiplying in seconds here because in configs we are directly getting config to time.Duration
						// which is in nano seconds, so multiplying it in seconds here
						Timeout:         strconv.FormatInt((op.RequestTimeout * time.Second).Milliseconds(), 10),
						AuthorityHeader: op.EndpointCluster.Endpoints[0].GetAuthorityHeader(),
					},
					Include: op.Includes,
				}
				if interceptorConfig.RequestInterceptors[interceptorIndex] == nil {
					interceptorConfig.RequestInterceptors[interceptorIndex] = map[string]interceptor.Config{method: config}
				} else {
					interceptorConfig.RequestInterceptors[interceptorIndex][method] = config
				}
			}
		}
	}
	if len(responseInterceptor) > 0 {
		for interceptorIndex, resInterceptors := range responseInterceptor {
			for method, op := range resInterceptors {
				config := interceptor.Config{
					ExternalCall: &interceptor.HTTPCallConfig{
						ClusterName: op.ClusterName,
						// multiplying in seconds here because in configs we are directly getting config to time.Duration
						// which is in nano seconds, so multiplying it in seconds here
						Timeout:         strconv.FormatInt((op.RequestTimeout * time.Second).Milliseconds(), 10),
						AuthorityHeader: op.EndpointCluster.Endpoints[0].GetAuthorityHeader(),
					},
					Include: op.Includes,
				}
				if interceptorConfig.ResponseInterceptors[interceptorIndex] == nil {
					interceptorConfig.ResponseInterceptors[interceptorIndex] = map[string]interceptor.Config{method: config}
				} else {
					interceptorConfig.ResponseInterceptors[interceptorIndex][method] = config
				}
			}
		}
	}
	templateValues := CombinedTemplateValues{
		config.GetWireLogConfig(),
		interceptorConfig,
	}

	templateString := interceptor.GetTemplate(
		len(interceptorConfig.RequestInterceptors) > 0,
		len(interceptorConfig.ResponseInterceptors) > 0)

	return interceptor.GetInterceptor(templateValues, templateString)
}

// CreateTokenRoute generates a route for the jwt /testkey endpoint
func CreateTokenRoute() *routev3.Route {
	var (
		router    routev3.Route
		action    *routev3.Route_Route
		match     *routev3.RouteMatch
		decorator *routev3.Decorator
	)

	match = &routev3.RouteMatch{
		PathSpecifier: &routev3.RouteMatch_Path{
			Path: testKeyPath,
		},
	}

	hostRewriteSpecifier := &routev3.RouteAction_AutoHostRewrite{
		AutoHostRewrite: &wrapperspb.BoolValue{
			Value: true,
		},
	}

	decorator = &routev3.Decorator{
		Operation: testKeyPath,
	}

	perFilterConfig := extAuthService.ExtAuthzPerRoute{
		Override: &extAuthService.ExtAuthzPerRoute_Disabled{
			Disabled: true,
		},
	}

	b := proto.NewBuffer(nil)
	b.SetDeterministic(true)
	_ = b.Marshal(&perFilterConfig)
	filter := &any.Any{
		TypeUrl: extAuthzPerRouteName,
		Value:   b.Bytes(),
	}

	action = &routev3.Route_Route{
		Route: &routev3.RouteAction{
			HostRewriteSpecifier: hostRewriteSpecifier,
			RegexRewrite: &envoy_type_matcherv3.RegexMatchAndSubstitute{
				Pattern: &envoy_type_matcherv3.RegexMatcher{
					Regex: testKeyPath,
				},
				Substitution: "/",
			},
		},
	}

	directClusterSpecifier := &routev3.RouteAction_Cluster{
		Cluster: "token_cluster",
	}
	action.Route.ClusterSpecifier = directClusterSpecifier

	router = routev3.Route{
		Name:      testKeyPath, //Categorize routes with same base path
		Match:     match,
		Action:    action,
		Metadata:  nil,
		Decorator: decorator,
		TypedPerFilterConfig: map[string]*any.Any{
			wellknown.HTTPExternalAuthorization: filter,
		},
	}
	return &router
}

// CreateHealthEndpoint generates a route for the jwt /health endpoint
// Replies with direct response.
func CreateHealthEndpoint() *routev3.Route {
	var (
		router    routev3.Route
		match     *routev3.RouteMatch
		decorator *routev3.Decorator
	)

	match = &routev3.RouteMatch{
		PathSpecifier: &routev3.RouteMatch_Path{
			Path: healthPath,
		},
	}

	decorator = &routev3.Decorator{
		Operation: healthPath,
	}

	perFilterConfig := extAuthService.ExtAuthzPerRoute{
		Override: &extAuthService.ExtAuthzPerRoute_Disabled{
			Disabled: true,
		},
	}

	b := proto.NewBuffer(nil)
	b.SetDeterministic(true)
	_ = b.Marshal(&perFilterConfig)
	filter := &any.Any{
		TypeUrl: extAuthzPerRouteName,
		Value:   b.Bytes(),
	}

	router = routev3.Route{
		Name:  healthPath, //Categorize routes with same base path
		Match: match,
		Action: &routev3.Route_DirectResponse{
			DirectResponse: &routev3.DirectResponseAction{
				Status: 200,
				Body: &corev3.DataSource{
					Specifier: &corev3.DataSource_InlineString{
						InlineString: healthEndpointResponse,
					},
				},
			},
		},
		Metadata:  nil,
		Decorator: decorator,
		TypedPerFilterConfig: map[string]*any.Any{
			wellknown.HTTPExternalAuthorization: filter,
		},
	}
	return &router
}

// CreateReadyEndpoint generates a route for the router /ready endpoint
// Replies with direct response.
func CreateReadyEndpoint() *routev3.Route {
	var (
		router    routev3.Route
		match     *routev3.RouteMatch
		decorator *routev3.Decorator
	)

	match = &routev3.RouteMatch{
		PathSpecifier: &routev3.RouteMatch_Path{
			Path: readyPath,
		},
	}

	decorator = &routev3.Decorator{
		Operation: readyPath,
	}

	perFilterConfig := extAuthService.ExtAuthzPerRoute{
		Override: &extAuthService.ExtAuthzPerRoute_Disabled{
			Disabled: true,
		},
	}

	b := proto.NewBuffer(nil)
	b.SetDeterministic(true)
	_ = b.Marshal(&perFilterConfig)
	filter := &any.Any{
		TypeUrl: extAuthzPerRouteName,
		Value:   b.Bytes(),
	}

	router = routev3.Route{
		Name:  readyPath, //Categorize routes with same base path
		Match: match,
		Action: &routev3.Route_DirectResponse{
			DirectResponse: &routev3.DirectResponseAction{
				Status: 200,
				Body: &corev3.DataSource{
					Specifier: &corev3.DataSource_InlineString{
						InlineString: readyEndpointResponse,
					},
				},
			},
		},
		Metadata:  nil,
		Decorator: decorator,
		TypedPerFilterConfig: map[string]*any.Any{
			wellknown.HTTPExternalAuthorization: filter,
		},
	}
	return &router
}

// generateRoutePath generates route paths for the api resources.
func generateRoutePath(resourcePath string, pathMatchType gwapiv1b1.PathMatchType) string {
	newPath := strings.TrimSuffix(resourcePath, "/")
	switch pathMatchType {
	case gwapiv1b1.PathMatchExact:
		return fmt.Sprintf("^%s([/]{0,1})", regexp.QuoteMeta(newPath))
	case gwapiv1b1.PathMatchRegularExpression:
		return fmt.Sprintf("^%s([/]{0,1})", newPath)
	case gwapiv1b1.PathMatchPathPrefix:
		fallthrough
	default:
		return fmt.Sprintf("^%s((?:/.*)*)", regexp.QuoteMeta(newPath))
	}
}

// generateRoutePath generates route paths for path rewrite matching.
func generateRoutePathForReWrite(basePath, resourcePath string, pathMatchType gwapiv1b1.PathMatchType) string {
	switch pathMatchType {
	case gwapiv1b1.PathMatchExact:
		fallthrough
	case gwapiv1b1.PathMatchPathPrefix:
		fallthrough
	default:
		return generateRoutePath(resourcePath, pathMatchType)
	case gwapiv1b1.PathMatchRegularExpression:
		return fmt.Sprintf("^(%s)", strings.TrimSuffix(resourcePath, "/"))
	}
}

// generateSubstitutionString returns a regex that has indexes to place the path variables extracted by capture groups
func generateSubstitutionString(resourcePath string, pathMatchType gwapiv1b1.PathMatchType) string {
	var resourceRegex string
	switch pathMatchType {
	case gwapiv1b1.PathMatchExact:
		resourceRegex = resourcePath
	case gwapiv1b1.PathMatchPathPrefix:
		resourceRegex = fmt.Sprintf("%s\\1", strings.TrimSuffix(resourcePath, "/"))
	case gwapiv1b1.PathMatchRegularExpression:
		resourceRegex = "\\1"
	}
	return resourceRegex
}

func isMethodRewrite(resourcePath, method string, policyParams interface{}) (isMethodRewrite bool, err error) {
	var paramsToRewriteMethod map[string]interface{}
	var ok bool
	if paramsToRewriteMethod, ok = policyParams.(map[string]interface{}); !ok {
		return false, fmt.Errorf("error while processing policy parameter map for "+
			"request policy %s to operation %s of resource %s. Map: %v",
			constants.ActionRewriteMethod, method, resourcePath, policyParams)
	}

	currentMethod, exists := paramsToRewriteMethod[constants.CurrentMethod]
	if !exists {
		return true, nil
	}
	currentMethodString, _ := currentMethod.(string)

	if currentMethodString == "<no value>" { // the package text/template return this for keys that does not exist
		return true, nil
	}

	if currentMethodString != method {
		return false, nil
	}
	return true, nil // currentMethodString == method
}

func getRewriteMethod(resourcePath, method string, policyParams interface{}) (rewriteMethod string, err error) {
	var paramsToRewriteMethod map[string]interface{}
	var ok bool
	if paramsToRewriteMethod, ok = policyParams.(map[string]interface{}); !ok {
		return "", fmt.Errorf("error while processing policy parameter map for "+
			"request policy %s to operation %s of resource %s. Map: %v",
			constants.ActionRewriteMethod, method, resourcePath, policyParams)
	}

	updatedMethod, exists := paramsToRewriteMethod[constants.UpdatedMethod]
	if !exists {
		return "", fmt.Errorf("error adding request policy %s to operation %s of resource %s."+
			" Policy parameter updatedMethod not found",
			constants.ActionRewriteMethod, method, resourcePath)
	}
	updatedMethodString, isString := updatedMethod.(string)
	if !isString {
		return "", fmt.Errorf("error adding request policy %s to operation %s of resource %s."+
			" Policy parameter updatedMethod is in incorrect format", constants.ActionRewriteMethod,
			method, resourcePath)
	}
	return updatedMethodString, nil
}

func getUpgradeConfig(apiType string) []*routev3.RouteAction_UpgradeConfig {
	var upgradeConfig []*routev3.RouteAction_UpgradeConfig
	if apiType == constants.WS {
		upgradeConfig = []*routev3.RouteAction_UpgradeConfig{{
			UpgradeType: "websocket",
			Enabled:     &wrappers.BoolValue{Value: true},
		}}
	} else {
		upgradeConfig = []*routev3.RouteAction_UpgradeConfig{{
			UpgradeType: "websocket",
			Enabled:     &wrappers.BoolValue{Value: false},
		}}
	}
	return upgradeConfig
}

func getCorsPolicy(corsConfig *model.CorsConfig) *cors_filter_v3.CorsPolicy {

	if corsConfig == nil || !corsConfig.Enabled {
		return nil
	}

	stringMatcherArray := []*envoy_type_matcherv3.StringMatcher{}
	for _, origin := range corsConfig.AccessControlAllowOrigins {

		// * is considered to be the wild card
		formattedString := regexp.QuoteMeta(origin)
		formattedString = strings.ReplaceAll(formattedString, regexp.QuoteMeta("*"), ".*")

		regexMatcher := &envoy_type_matcherv3.StringMatcher{
			MatchPattern: &envoy_type_matcherv3.StringMatcher_SafeRegex{
				SafeRegex: &envoy_type_matcherv3.RegexMatcher{
					Regex: formattedString,
				},
			},
		}
		stringMatcherArray = append(stringMatcherArray, regexMatcher)
	}

	corsPolicy := &cors_filter_v3.CorsPolicy{
		AllowCredentials: &wrapperspb.BoolValue{
			Value: corsConfig.AccessControlAllowCredentials,
		},
	}

	if len(stringMatcherArray) > 0 {
		corsPolicy.AllowOriginStringMatch = stringMatcherArray
	}
	if len(corsConfig.AccessControlAllowMethods) > 0 {
		corsPolicy.AllowMethods = strings.Join(corsConfig.AccessControlAllowMethods, ", ")
	}
	if len(corsConfig.AccessControlAllowHeaders) > 0 {
		corsPolicy.AllowHeaders = strings.Join(corsConfig.AccessControlAllowHeaders, ", ")
	}
	if len(corsConfig.AccessControlExposeHeaders) > 0 {
		corsPolicy.ExposeHeaders = strings.Join(corsConfig.AccessControlExposeHeaders, ", ")
	}
	return corsPolicy
}

func genRouteCreateParams(swagger *model.AdapterInternalAPI, resource *model.Resource, vHost, endpointBasePath string,
	clusterName string, requestInterceptor []map[string]*model.InterceptEndpoint,
	responseInterceptor []map[string]*model.InterceptEndpoint, organizationID string, isSandbox bool) *routeCreateParams {

	params := &routeCreateParams{
		organizationID:               organizationID,
		title:                        swagger.GetTitle(),
		apiType:                      swagger.GetAPIType(),
		version:                      swagger.GetVersion(),
		vHost:                        vHost,
		xWSO2BasePath:                swagger.GetXWso2Basepath(),
		authHeader:                   swagger.GetXWSO2AuthHeader(),
		clusterName:                  clusterName,
		endpointBasePath:             endpointBasePath,
		corsPolicy:                   swagger.GetCorsConfig(),
		resource:                     resource,
		requestInterceptor:           requestInterceptor,
		responseInterceptor:          responseInterceptor,
		passRequestPayloadToEnforcer: swagger.GetXWso2RequestBodyPass(),
		isDefaultVersion:             swagger.IsDefaultVersion,
		apiLevelRateLimitPolicy:      swagger.RateLimitPolicy,
	}
	return params
}

// createAddress generates an address from the given host and port
func createAddress(remoteHost string, port uint32) *corev3.Address {
	address := corev3.Address{Address: &corev3.Address_SocketAddress{
		SocketAddress: &corev3.SocketAddress{
			Address:  remoteHost,
			Protocol: corev3.SocketAddress_TCP,
			PortSpecifier: &corev3.SocketAddress_PortValue{
				PortValue: uint32(port),
			},
		},
	}}
	return &address
}

// getMaxStreamDuration configures a maximum duration for a websocket route.
func getMaxStreamDuration(apiType string) *routev3.RouteAction_MaxStreamDuration {
	var maxStreamDuration *routev3.RouteAction_MaxStreamDuration
	if apiType == constants.WS {
		maxStreamDuration = &routev3.RouteAction_MaxStreamDuration{
			MaxStreamDuration: &durationpb.Duration{
				Seconds: 60 * 60 * 24,
			},
		}
	}
	return maxStreamDuration
}

func getDefaultVersionBasepath(basePath string, version string) string {
	// Following is used to replace only the version when basepath = /foo/v2 and version = v2 and context => /foo/v2/v2
	indexOfVersionString := strings.LastIndex(basePath, "/"+version)
	context := strings.Replace(basePath, "/"+version, "", indexOfVersionString)

	// Having ?: in the regex below, avoids this regex acting as a capturing group. Without this the basepath
	// would again be added in the locations of path variables when sending the request to backend.
	return fmt.Sprintf("(?:%s|%s)", basePath, context)
}

func createInterceptorAPIClusters(adapterInternalAPI model.AdapterInternalAPI, interceptorCerts map[string][]byte, vHost string, organizationID string) (clustersP []*clusterv3.Cluster,
	addressesP []*corev3.Address, apiRequestInterceptorEndpoint *model.InterceptEndpoint, apiResponseInterceptorEndpoint *model.InterceptEndpoint) {
	var (
		clusters  []*clusterv3.Cluster
		endpoints []*corev3.Address

		apiRequestInterceptor  model.InterceptEndpoint
		apiResponseInterceptor model.InterceptEndpoint
	)
	apiTitle := adapterInternalAPI.GetTitle()
	apiVersion := adapterInternalAPI.GetVersion()
	apiRequestInterceptor = adapterInternalAPI.GetInterceptor(adapterInternalAPI.GetVendorExtensions(), xWso2requestInterceptor, APILevelInterceptor)
	// if lua filter exists on api level, add cluster
	if apiRequestInterceptor.Enable {
		logger.LoggerOasparser.Debugf("API level request interceptors found for %v : %v", apiTitle, apiVersion)
		apiRequestInterceptor.ClusterName = getClusterName(requestInterceptClustersNamePrefix, organizationID, vHost,
			apiTitle, apiVersion, "")
		cluster, addresses, err := CreateLuaCluster(interceptorCerts, apiRequestInterceptor)
		if err != nil {
			apiRequestInterceptor = model.InterceptEndpoint{}
			logger.LoggerOasparser.ErrorC(logging.GetErrorByCode(2242, apiTitle, err.Error()))
		} else {
			clusters = append(clusters, cluster)
			endpoints = append(endpoints, addresses...)
		}
	}
	apiResponseInterceptor = adapterInternalAPI.GetInterceptor(adapterInternalAPI.GetVendorExtensions(), xWso2responseInterceptor, APILevelInterceptor)
	// if lua filter exists on api level, add cluster
	if apiResponseInterceptor.Enable {
		logger.LoggerOasparser.Debugln("API level response interceptors found for " + adapterInternalAPI.GetID())
		apiResponseInterceptor.ClusterName = getClusterName(responseInterceptClustersNamePrefix, organizationID, vHost,
			apiTitle, apiVersion, "")
		cluster, addresses, err := CreateLuaCluster(interceptorCerts, apiResponseInterceptor)
		if err != nil {
			apiResponseInterceptor = model.InterceptEndpoint{}
			logger.LoggerOasparser.ErrorC(logging.GetErrorByCode(2243, apiTitle, err.Error()))
		} else {
			clusters = append(clusters, cluster)
			endpoints = append(endpoints, addresses...)
		}
	}
	return clusters, endpoints, &apiRequestInterceptor, &apiResponseInterceptor
}

func createInterceptorResourceClusters(adapterInternalAPI model.AdapterInternalAPI, interceptorCerts map[string][]byte, vHost string, organizationID string,
	apiRequestInterceptor *model.InterceptEndpoint, apiResponseInterceptor *model.InterceptEndpoint, resource *model.Resource) (clustersP []*clusterv3.Cluster, addressesP []*corev3.Address,
	operationalReqInterceptorsEndpoint []map[string]*model.InterceptEndpoint, operationalRespInterceptorValEndpoint []map[string]*model.InterceptEndpoint) {
	var (
		clusters  []*clusterv3.Cluster
		endpoints []*corev3.Address
	)
	apiTitle := adapterInternalAPI.GetTitle()
	apiVersion := adapterInternalAPI.GetVersion()
	reqInterceptorVal := adapterInternalAPI.GetInterceptor(resource.GetVendorExtensions(), xWso2requestInterceptor, ResourceLevelInterceptor)
	if reqInterceptorVal.Enable {
		logger.LoggerOasparser.Debugf("Resource level request interceptors found for %v:%v-%v", apiTitle, apiVersion, resource.GetPath())
		reqInterceptorVal.ClusterName = getClusterName(requestInterceptClustersNamePrefix, organizationID, vHost,
			apiTitle, apiVersion, resource.GetID())
		cluster, addresses, err := CreateLuaCluster(interceptorCerts, reqInterceptorVal)
		if err != nil {
			logger.LoggerOasparser.ErrorC(logging.GetErrorByCode(2244, apiTitle, err.Error()))
		} else {
			clusters = append(clusters, cluster)
			endpoints = append(endpoints, addresses...)
		}
	}

	// create operational level response interceptor clusters
	operationalReqInterceptors := adapterInternalAPI.GetOperationInterceptors(resource.GetMethod(), true)
	for _, opIs := range operationalReqInterceptors {
		for _, opI := range opIs {
			if opI != nil && opI.Enable && opI.Level == OperationLevelInterceptor {
				logger.LoggerOasparser.Debugf("Operation level request interceptors found for %v:%v-%v-%v", apiTitle, apiVersion, resource.GetPath(),
					opI.ClusterName)
				opID := opI.ClusterName
				opI.ClusterName = getClusterName(requestInterceptClustersNamePrefix, organizationID, vHost, apiTitle, apiVersion, opID)
				// operationalReqInterceptors[method] = opI // since cluster name is updated
				cluster, addresses, err := CreateLuaCluster(interceptorCerts, *opI)
				if err != nil {
					logger.LoggerOasparser.ErrorC(logging.GetErrorByCode(2245, apiTitle, apiVersion, resource.GetPath(), opID, err.Error()))
					// setting resource level interceptor to failed operation level interceptor.
					// operationalReqInterceptors[method] = resourceRequestInterceptor
				} else {
					clusters = append(clusters, cluster)
					endpoints = append(endpoints, addresses...)
				}
			}
		}
	}

	// create resource level response interceptor cluster
	respInterceptorVal := adapterInternalAPI.GetInterceptor(resource.GetVendorExtensions(), xWso2responseInterceptor, ResourceLevelInterceptor)
	if respInterceptorVal.Enable {
		logger.LoggerOasparser.Debugf("Resource level response interceptors found for %v:%v-%v"+apiTitle, apiVersion, resource.GetPath())
		respInterceptorVal.ClusterName = getClusterName(responseInterceptClustersNamePrefix, organizationID,
			vHost, apiTitle, apiVersion, resource.GetID())
		cluster, addresses, err := CreateLuaCluster(interceptorCerts, respInterceptorVal)
		if err != nil {
			logger.LoggerOasparser.ErrorC(logging.GetErrorByCode(2246, apiTitle, err.Error()))
		} else {
			clusters = append(clusters, cluster)
			endpoints = append(endpoints, addresses...)
		}
	}

	// create operation level response interceptor clusters
	operationalRespInterceptorVal := adapterInternalAPI.GetOperationInterceptors(resource.GetMethod(), false)
	for _, opIs := range operationalRespInterceptorVal {
		for _, opI := range opIs {
			if opI != nil && opI.Enable && opI.Level == OperationLevelInterceptor {
				logger.LoggerOasparser.Debugf("Operational level response interceptors found for %v:%v-%v-%v", apiTitle, apiVersion, resource.GetPath(),
					opI.ClusterName)
				opID := opI.ClusterName
				opI.ClusterName = getClusterName(responseInterceptClustersNamePrefix, organizationID, vHost, apiTitle, apiVersion, opID)
				// operationalRespInterceptorVal[method] = opI // since cluster name is updated
				cluster, addresses, err := CreateLuaCluster(interceptorCerts, *opI)
				if err != nil {
					logger.LoggerOasparser.ErrorC(logging.GetErrorByCode(2247, apiTitle, apiVersion, resource.GetPath(), opID, err.Error()))
					// setting resource level interceptor to failed operation level interceptor.
					// operationalRespInterceptorVal[method] = resourceResponseInterceptor
				} else {
					clusters = append(clusters, cluster)
					endpoints = append(endpoints, addresses...)
				}
			}
		}
	}
	return clusters, endpoints, operationalReqInterceptors, operationalRespInterceptorVal
}<|MERGE_RESOLUTION|>--- conflicted
+++ resolved
@@ -74,10 +74,7 @@
 // Constants relevant to the route related ratelimit configurations
 const (
 	DescriptorKeyForOrg                = "org"
-<<<<<<< HEAD
-=======
 	OrgMetadataKey                     = "customorg"
->>>>>>> ed06baff
 	DescriptorKeyForVhost              = "vhost"
 	DescriptorKeyForPath               = "path"
 	DescriptorKeyForMethod             = "method"
