--- conflicted
+++ resolved
@@ -27,15 +27,11 @@
 // +k8s:deepcopy-gen=true
 type GatewayState struct {
 	GatewayDefinition *gwapiv1b1.Gateway
-<<<<<<< HEAD
 	CustomRateLimitPolicies []*dpv1alpha1.RateLimitPolicy
-}
-=======
 	GatewayStateData  *GatewayStateData
 }
 
 // GatewayStateData holds the state data of the deployed Gateways resolved listener certs.
 type GatewayStateData struct {
 	GatewayResolvedListenerCerts map[string]map[string][]byte
-}
->>>>>>> 3d6b890e
+}