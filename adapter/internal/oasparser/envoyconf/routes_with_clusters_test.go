/*
 *  Copyright (c) 2022, WSO2 LLC. (http://www.wso2.org) All Rights Reserved.
 *
 *  Licensed under the Apache License, Version 2.0 (the "License");
 *  you may not use this file except in compliance with the License.
 *  You may obtain a copy of the License at
 *
 *  http://www.apache.org/licenses/LICENSE-2.0
 *
 *  Unless required by applicable law or agreed to in writing, software
 *  distributed under the License is distributed on an "AS IS" BASIS,
 *  WITHOUT WARRANTIES OR CONDITIONS OF ANY KIND, either express or implied.
 *  See the License for the specific language governing permissions and
 *  limitations under the License.
 *
 */
package envoyconf_test

import (
	"strings"
	"testing"

	"github.com/stretchr/testify/assert"

	"github.com/wso2/apk/adapter/internal/oasparser/constants"
	envoy "github.com/wso2/apk/adapter/internal/oasparser/envoyconf"
	"github.com/wso2/apk/adapter/internal/operator/apis/dp/v1alpha1"
	"github.com/wso2/apk/adapter/internal/operator/constants"
	"github.com/wso2/apk/adapter/internal/operator/synchronizer"
	operatorutils "github.com/wso2/apk/adapter/internal/operator/utils"
	metav1 "k8s.io/apimachinery/pkg/apis/meta/v1"
	k8types "k8s.io/apimachinery/pkg/types"
	gwapiv1b1 "sigs.k8s.io/gateway-api/apis/v1beta1"
)

func TestCreateRoutesWithClustersWithExactAndRegularExpressionRules(t *testing.T) {
	apiState := synchronizer.APIState{}
	apiDefinition := v1alpha1.API{
		ObjectMeta: metav1.ObjectMeta{
			Namespace: "default",
			Name:      "test-api-2",
		},
		Spec: v1alpha1.APISpec{
			APIDisplayName:   "test-api-2",
			APIVersion:       "2.0.0",
			Context:          "/test-api/2.0.0",
			ProdHTTPRouteRef: "test-api-2-prod-http-route",
		},
	}
	apiState.APIDefinition = &apiDefinition
	httpRouteState := synchronizer.HTTPRouteState{}

	methodTypeGet := gwapiv1b1.HTTPMethodGet
	methodTypePost := gwapiv1b1.HTTPMethodPost

	httpRoute := gwapiv1b1.HTTPRoute{
		ObjectMeta: metav1.ObjectMeta{
			Namespace: "default",
			Name:      "test-api-2-prod-http-route",
		},
		Spec: gwapiv1b1.HTTPRouteSpec{
			Hostnames:       []gwapiv1b1.Hostname{"prod.gw.wso2.com"},
			CommonRouteSpec: createDefaultCommonRouteSpec(),
			Rules: []gwapiv1b1.HTTPRouteRule{
				{
					Matches: []gwapiv1b1.HTTPRouteMatch{
						{
							Path: &gwapiv1b1.HTTPPathMatch{
								Type:  operatorutils.PathMatchTypePtr(gwapiv1b1.PathMatchExact),
								Value: operatorutils.StringPtr("/exact-path-api/2.0.0/(.*)/exact-path"),
							},
							Method: &methodTypeGet,
						},
					},
					Filters: []gwapiv1b1.HTTPRouteFilter{
						{
							Type: gwapiv1b1.HTTPRouteFilterType("URLRewrite"),
							URLRewrite: &gwapiv1b1.HTTPURLRewriteFilter{
								Path: &gwapiv1b1.HTTPPathModifier{
									Type:               gwapiv1b1.PrefixMatchHTTPPathModifier,
									ReplacePrefixMatch: operatorutils.StringPtr("/backend-base-path"),
								},
							},
						},
					},
					BackendRefs: []gwapiv1b1.HTTPBackendRef{
						createDefaultBackendRef("test-service-1", 7001, 1),
					},
				},
				{
					Matches: []gwapiv1b1.HTTPRouteMatch{
						{
							Path: &gwapiv1b1.HTTPPathMatch{
								Type:  operatorutils.PathMatchTypePtr(gwapiv1b1.PathMatchRegularExpression),
								Value: operatorutils.StringPtr("/regex-path/2.0.0/userId/([^/]+)/orderId/([^/]+)"),
							},
							Method: &methodTypePost,
						},
					},
					Filters: []gwapiv1b1.HTTPRouteFilter{
						{
							Type: gwapiv1b1.HTTPRouteFilterType("URLRewrite"),
							URLRewrite: &gwapiv1b1.HTTPURLRewriteFilter{
								Path: &gwapiv1b1.HTTPPathModifier{
									Type:               gwapiv1b1.PrefixMatchHTTPPathModifier,
									ReplacePrefixMatch: operatorutils.StringPtr("/backend-base-path/order/\\2/user/\\1"),
								},
							},
						},
					},
					BackendRefs: []gwapiv1b1.HTTPBackendRef{
						createDefaultBackendRef("test-service-2", 7002, 1),
					},
				},
			},
		},
	}

	httpRouteState.HTTPRoute = &httpRoute
	httpRouteState.Authentications = make(map[string]v1alpha1.Authentication)
	httpRouteState.ResourceAuthentications = make(map[string]v1alpha1.Authentication)

	backendPropertyMapping := make(v1alpha1.BackendPropertyMapping)
	backendPropertyMapping[k8types.NamespacedName{Namespace: "default", Name: "test-service-1"}] =
		v1alpha1.BackendProperties{ResolvedHostname: "test-service-1.default", Protocol: v1alpha1.HTTPProtocol}
	backendPropertyMapping[k8types.NamespacedName{Namespace: "default", Name: "test-service-2"}] =
		v1alpha1.BackendProperties{ResolvedHostname: "test-service-2.default", Protocol: v1alpha1.HTTPProtocol}
	httpRouteState.BackendPropertyMapping = backendPropertyMapping

	apiState.ProdHTTPRoute = &httpRouteState

<<<<<<< HEAD
	mgwSwagger, err := synchronizer.GenerateMGWSwagger(apiState, &httpRouteState, constants.ProdEnvType)
=======
	mgwSwagger, err := synchronizer.GenerateMGWSwagger(apiState, &httpRouteState, constants.Production)
>>>>>>> 23d05389
	assert.Nil(t, err, "Error should not be present when apiState is converted to a MgwSwagger object")
	routes, clusters, _, _ := envoy.CreateRoutesWithClusters(*mgwSwagger, nil, "prod.gw.wso2.com", "carbon.super")
	assert.Equal(t, 2, len(clusters), "Number of production clusters created is incorrect.")

	exactPathCluster := clusters[0]
	clusterName := strings.Split(exactPathCluster.GetName(), "_")

	assert.Equal(t, 5, len(clusterName), "clustername is incorrect. Expected: carbon.super__prod.gw.wso2.com_test-api-22.0.0_<id>, Found: %s", exactPathCluster.GetName())
	assert.Equal(t, clusterName[0], "carbon.super", "Path Level cluster name should contain org carbon.super, but found : %s", clusterName[0])
	assert.Equal(t, clusterName[2], "prod.gw.wso2.com", "Path Level cluster name should contain vhost prod.gw.wso2.com, but found : %s", clusterName[2])
	assert.Equal(t, clusterName[3], "test-api-22.0.0", "Path Level cluster name should contain api ptest-api-22.0.0, but found :  %s", clusterName[3])

	exactPathClusterHost := exactPathCluster.GetLoadAssignment().GetEndpoints()[0].GetLbEndpoints()[0].GetEndpoint().
		GetAddress().GetSocketAddress().GetAddress()
	exactPathClusterPort := exactPathCluster.GetLoadAssignment().GetEndpoints()[0].GetLbEndpoints()[0].GetEndpoint().
		GetAddress().GetSocketAddress().GetPortValue()
	exactPathClusterPriority := exactPathCluster.GetLoadAssignment().GetEndpoints()[0].Priority

	assert.NotEmpty(t, exactPathClusterHost, "Exact path cluster's assigned host should not be null")
	assert.Equal(t, "test-service-1.default", exactPathClusterHost, "Exact path cluster's assigned host is incorrect.")
	assert.NotEmpty(t, exactPathClusterPort, "Exact path cluster's assigned port should not be null")
	assert.Equal(t, uint32(7001), exactPathClusterPort, "Exact path cluster's assigned port is incorrect.")
	assert.Equal(t, uint32(0), exactPathClusterPriority, "Exact path cluster's assigned Priority is incorrect.")

	regexPathCluster := clusters[1]

	regexPathClusterHost := regexPathCluster.GetLoadAssignment().GetEndpoints()[0].GetLbEndpoints()[0].GetEndpoint().
		GetAddress().GetSocketAddress().GetAddress()
	regexPathClusterPort := regexPathCluster.GetLoadAssignment().GetEndpoints()[0].GetLbEndpoints()[0].GetEndpoint().
		GetAddress().GetSocketAddress().GetPortValue()
	regexPathClusterPriority := regexPathCluster.GetLoadAssignment().GetEndpoints()[0].Priority

	assert.NotEmpty(t, regexPathClusterHost, "Regex path cluster's assigned host should not be null")
	assert.Equal(t, "test-service-2.default", regexPathClusterHost, "Regex path cluster's assigned host is incorrect.")
	assert.NotEmpty(t, regexPathClusterPort, "Regex path cluster's assigned port should not be null")
	assert.Equal(t, uint32(7002), regexPathClusterPort, "Regex path cluster's assigned host is incorrect.")
	assert.Equal(t, uint32(0), regexPathClusterPriority, "Regex path cluster's assigned priority is incorrect.")

	assert.Equal(t, 2, len(routes), "Created number of routes are incorrect.")
	assert.Contains(t, []string{"^/exact-path-api/2\\.0\\.0/\\(\\.\\*\\)/exact-path([/]{0,1})"}, routes[0].GetMatch().GetSafeRegex().Regex)
	assert.Contains(t, []string{"^/regex-path/2.0.0/userId/([^/]+)/orderId/([^/]+)([/]{0,1})"}, routes[1].GetMatch().GetSafeRegex().Regex)
	assert.NotEqual(t, routes[0].GetMatch().GetSafeRegex().Regex, routes[1].GetMatch().GetSafeRegex().Regex,
		"The route regex for the two paths should not be the same")
}

func TestCreateRoutesWithClustersWithMultiplePathPrefixRules(t *testing.T) {
	apiState := synchronizer.APIState{}
	apiDefinition := v1alpha1.API{
		ObjectMeta: metav1.ObjectMeta{
			Namespace: "default",
			Name:      "test-api-1",
		},
		Spec: v1alpha1.APISpec{
			APIDisplayName:   "test-api",
			APIVersion:       "1.0.0",
			Context:          "/test-api/1.0.0",
			ProdHTTPRouteRef: "test-api-1-prod-http-route",
		},
	}
	apiState.APIDefinition = &apiDefinition
	httpRouteState := synchronizer.HTTPRouteState{}

	httpRoute := gwapiv1b1.HTTPRoute{
		ObjectMeta: metav1.ObjectMeta{
			Namespace: "default",
			Name:      "test-api-1-prod-http-route",
		},
		Spec: gwapiv1b1.HTTPRouteSpec{
			Hostnames:       []gwapiv1b1.Hostname{"prod.gw.wso2.com"},
			CommonRouteSpec: createDefaultCommonRouteSpec(),
			Rules: []gwapiv1b1.HTTPRouteRule{
				{
					Matches: []gwapiv1b1.HTTPRouteMatch{
						{
							Path: &gwapiv1b1.HTTPPathMatch{
								Type:  operatorutils.PathMatchTypePtr(gwapiv1b1.PathMatchPathPrefix),
								Value: operatorutils.StringPtr("/test-api/1.0.0/orders"),
							},
						},
					},
					Filters: []gwapiv1b1.HTTPRouteFilter{
						{
							Type: gwapiv1b1.HTTPRouteFilterType("URLRewrite"),
							URLRewrite: &gwapiv1b1.HTTPURLRewriteFilter{
								Path: &gwapiv1b1.HTTPPathModifier{
									Type:               gwapiv1b1.PrefixMatchHTTPPathModifier,
									ReplacePrefixMatch: operatorutils.StringPtr("/backend-base-path/orders"),
								},
							},
						},
					},
					BackendRefs: []gwapiv1b1.HTTPBackendRef{
						createDefaultBackendRef("order-service", 80, 1),
						createDefaultBackendRef("order-service-2", 8080, 1),
					},
				},
				{
					Matches: []gwapiv1b1.HTTPRouteMatch{
						{
							Path: &gwapiv1b1.HTTPPathMatch{
								Type:  operatorutils.PathMatchTypePtr(gwapiv1b1.PathMatchPathPrefix),
								Value: operatorutils.StringPtr("/test-api/1.0.0/users"),
							},
						},
					},
					Filters: []gwapiv1b1.HTTPRouteFilter{
						{
							Type: gwapiv1b1.HTTPRouteFilterType("URLRewrite"),
							URLRewrite: &gwapiv1b1.HTTPURLRewriteFilter{
								Path: &gwapiv1b1.HTTPPathModifier{
									Type:               gwapiv1b1.PrefixMatchHTTPPathModifier,
									ReplacePrefixMatch: operatorutils.StringPtr("/backend-base-path/users"),
								},
							},
						},
					},
					BackendRefs: []gwapiv1b1.HTTPBackendRef{
						createDefaultBackendRef("user-service", 8081, 1),
						createDefaultBackendRef("user-service-2", 8081, 1),
					},
				},
			},
		},
	}

	httpRouteState.HTTPRoute = &httpRoute
	httpRouteState.Authentications = make(map[string]v1alpha1.Authentication)
	httpRouteState.ResourceAuthentications = make(map[string]v1alpha1.Authentication)

	backendPropertyMapping := make(v1alpha1.BackendPropertyMapping)
	backendPropertyMapping[k8types.NamespacedName{Namespace: "default", Name: "order-service"}] =
		v1alpha1.BackendProperties{ResolvedHostname: "order-service.default", Protocol: v1alpha1.HTTPProtocol}
	backendPropertyMapping[k8types.NamespacedName{Namespace: "default", Name: "order-service-2"}] =
		v1alpha1.BackendProperties{ResolvedHostname: "order-service-2.default", Protocol: v1alpha1.HTTPProtocol}
	backendPropertyMapping[k8types.NamespacedName{Namespace: "default", Name: "user-service"}] =
		v1alpha1.BackendProperties{ResolvedHostname: "user-service.default", Protocol: v1alpha1.HTTPProtocol}
	backendPropertyMapping[k8types.NamespacedName{Namespace: "default", Name: "user-service-2"}] =
		v1alpha1.BackendProperties{ResolvedHostname: "user-service-2.default", Protocol: v1alpha1.HTTPProtocol}
	httpRouteState.BackendPropertyMapping = backendPropertyMapping

	apiState.ProdHTTPRoute = &httpRouteState

<<<<<<< HEAD
	mgwSwagger, err := synchronizer.GenerateMGWSwagger(apiState, &httpRouteState, constants.ProdEnvType)
=======
	mgwSwagger, err := synchronizer.GenerateMGWSwagger(apiState, &httpRouteState, constants.Production)
>>>>>>> 23d05389
	assert.Nil(t, err, "Error should not be present when apiState is converted to a MgwSwagger object")
	routes, clusters, _, _ := envoy.CreateRoutesWithClusters(*mgwSwagger, nil, "prod.gw.wso2.com", "carbon.super")
	assert.Equal(t, 2, len(clusters), "Number of production clusters created is incorrect.")

	orderServiceCluster := clusters[0]
	clusterName := strings.Split(orderServiceCluster.GetName(), "_")

	assert.Equal(t, 5, len(clusterName), "clustername is incorrect. Expected: carbon.super__prod.gw.wso2.com_test-api1.0.0_<id>, Found: %s", orderServiceCluster.GetName())
	assert.Equal(t, clusterName[0], "carbon.super", "Path Level cluster name should contain org carbon.super, but found : %s", clusterName[0])
	assert.Equal(t, clusterName[2], "prod.gw.wso2.com", "Path Level cluster name should contain vhost prod.gw.wso2.com, but found : %s", clusterName[2])
	assert.Equal(t, clusterName[3], "test-api1.0.0", "Path Level cluster name should contain api test-api1.0.0, but found :  %s", clusterName[3])

	orderServiceClusterHost0 := orderServiceCluster.GetLoadAssignment().GetEndpoints()[0].GetLbEndpoints()[0].GetEndpoint().
		GetAddress().GetSocketAddress().GetAddress()
	orderServiceClusterPort0 := orderServiceCluster.GetLoadAssignment().GetEndpoints()[0].GetLbEndpoints()[0].GetEndpoint().
		GetAddress().GetSocketAddress().GetPortValue()
	orderServiceClusterPriority0 := orderServiceCluster.GetLoadAssignment().GetEndpoints()[0].Priority
	orderServiceClusterHost1 := orderServiceCluster.GetLoadAssignment().GetEndpoints()[1].GetLbEndpoints()[0].GetEndpoint().
		GetAddress().GetSocketAddress().GetAddress()
	orderServiceClusterPort1 := orderServiceCluster.GetLoadAssignment().GetEndpoints()[1].GetLbEndpoints()[0].GetEndpoint().
		GetAddress().GetSocketAddress().GetPortValue()
	orderServiceClusterPriority1 := orderServiceCluster.GetLoadAssignment().GetEndpoints()[1].Priority

	assert.NotEmpty(t, orderServiceClusterHost0, "Order Service Cluster's assigned host should not be null")
	assert.Equal(t, "order-service.default", orderServiceClusterHost0, "Order Service Cluster's assigned host is incorrect.")
	assert.NotEmpty(t, orderServiceClusterPort0, "Order Service Cluster's assigned port should not be null")
	assert.Equal(t, uint32(80), orderServiceClusterPort0, "Order Service Cluster's assigned port is incorrect.")
	assert.Equal(t, uint32(0), orderServiceClusterPriority0, "Order Service Cluster's assigned Priority is incorrect.")

	assert.NotEmpty(t, orderServiceClusterHost1, "Order Service Cluster's second endpoint host should not be null")
	assert.Equal(t, "order-service-2.default", orderServiceClusterHost1, "Order Service Cluster's second endpoint host is incorrect.")
	assert.NotEmpty(t, orderServiceClusterPort1, "Order Service Cluster's second endpoint port should not be null")
	assert.Equal(t, uint32(8080), orderServiceClusterPort1, "Order Service Cluster's second endpoint port is incorrect.")
	assert.Equal(t, uint32(0), orderServiceClusterPriority1, "Order Service Cluster's second endpoint Priority is incorrect.")

	userServiceCluster := clusters[1]

	userServiceClusterHost0 := userServiceCluster.GetLoadAssignment().GetEndpoints()[0].GetLbEndpoints()[0].GetEndpoint().
		GetAddress().GetSocketAddress().GetAddress()
	userServiceClusterPort0 := userServiceCluster.GetLoadAssignment().GetEndpoints()[0].GetLbEndpoints()[0].GetEndpoint().
		GetAddress().GetSocketAddress().GetPortValue()
	userServiceClusterPriority0 := userServiceCluster.GetLoadAssignment().GetEndpoints()[0].Priority
	userServiceClusterHost1 := userServiceCluster.GetLoadAssignment().GetEndpoints()[1].GetLbEndpoints()[0].GetEndpoint().
		GetAddress().GetSocketAddress().GetAddress()
	userServiceClusterPort1 := userServiceCluster.GetLoadAssignment().GetEndpoints()[1].GetLbEndpoints()[0].GetEndpoint().
		GetAddress().GetSocketAddress().GetPortValue()
	userServiceClusterPriority1 := userServiceCluster.GetLoadAssignment().GetEndpoints()[1].Priority

	assert.NotEmpty(t, userServiceClusterHost0, "User Service Cluster's assigned host should not be null")
	assert.Equal(t, "user-service.default", userServiceClusterHost0, "User Service Cluster's assigned host is incorrect.")
	assert.NotEmpty(t, userServiceClusterPort0, "User Service Cluster's assigned port should not be null")
	assert.Equal(t, uint32(8081), userServiceClusterPort0, "User Service Cluster's assigned host is incorrect.")
	assert.Equal(t, uint32(0), userServiceClusterPriority0, "User Service Cluster's assigned priority is incorrect.")

	assert.NotEmpty(t, userServiceClusterHost1, "User Service Cluster's second endpoint host should not be null")
	assert.Equal(t, "user-service-2.default", userServiceClusterHost1, "User Service Cluster's second endpoint host is incorrect.")
	assert.NotEmpty(t, userServiceClusterPort1, "User Service Cluster's second endpoint port should not be null")
	assert.Equal(t, uint32(8081), userServiceClusterPort1, "User Service Cluster's second endpoint port is incorrect.")
	assert.Equal(t, uint32(0), userServiceClusterPriority1, "API Level Cluster's second endpoint Priority is incorrect.")

	assert.Equal(t, 14, len(routes), "Created number of routes are incorrect.")
	assert.Contains(t, []string{"^/test-api/1\\.0\\.0/orders((?:/.*)*)"}, routes[0].GetMatch().GetSafeRegex().Regex)
	assert.Contains(t, []string{"^/test-api/1\\.0\\.0/users((?:/.*)*)"}, routes[7].GetMatch().GetSafeRegex().Regex)
	assert.NotEqual(t, routes[0].GetMatch().GetSafeRegex().Regex, routes[7].GetMatch().GetSafeRegex().Regex,
		"The route regex for the two paths should not be the same")
}

func TestCreateRoutesWithClustersWithBackendTLSConfigs(t *testing.T) {
	apiState := synchronizer.APIState{}
	apiDefinition := v1alpha1.API{
		ObjectMeta: metav1.ObjectMeta{
			Namespace: "default",
			Name:      "test-api-3",
		},
		Spec: v1alpha1.APISpec{
			APIDisplayName:   "test-api-3",
			APIVersion:       "1.0.0",
			Context:          "/test-api-3/1.0.0",
			ProdHTTPRouteRef: "test-api-3-prod-http-route",
		},
	}
	apiState.APIDefinition = &apiDefinition
	httpRouteState := synchronizer.HTTPRouteState{}
	methodTypeGet := gwapiv1b1.HTTPMethodGet

	httpRoute := gwapiv1b1.HTTPRoute{
		ObjectMeta: metav1.ObjectMeta{
			Namespace: "default",
			Name:      "test-api-3-prod-http-route",
		},
		Spec: gwapiv1b1.HTTPRouteSpec{
			Hostnames:       []gwapiv1b1.Hostname{"prod.gw.wso2.com"},
			CommonRouteSpec: createDefaultCommonRouteSpec(),
			Rules: []gwapiv1b1.HTTPRouteRule{
				{
					Matches: []gwapiv1b1.HTTPRouteMatch{
						{
							Path: &gwapiv1b1.HTTPPathMatch{
								Type:  operatorutils.PathMatchTypePtr(gwapiv1b1.PathMatchExact),
								Value: operatorutils.StringPtr("/resource-path"),
							},
							Method: &methodTypeGet,
						},
					},
					Filters: []gwapiv1b1.HTTPRouteFilter{
						{
							Type: gwapiv1b1.HTTPRouteFilterType("URLRewrite"),
							URLRewrite: &gwapiv1b1.HTTPURLRewriteFilter{
								Path: &gwapiv1b1.HTTPPathModifier{
									Type:               gwapiv1b1.PrefixMatchHTTPPathModifier,
									ReplacePrefixMatch: operatorutils.StringPtr("/backend-base-path"),
								},
							},
						},
					},
					BackendRefs: []gwapiv1b1.HTTPBackendRef{
						createDefaultBackendRef("test-service-3", 443, 1),
					},
				},
			},
		},
	}

	httpRouteState.HTTPRoute = &httpRoute
	httpRouteState.Authentications = make(map[string]v1alpha1.Authentication)
	httpRouteState.ResourceAuthentications = make(map[string]v1alpha1.Authentication)

	backendPropertyMapping := make(v1alpha1.BackendPropertyMapping)
	backendPropertyMapping[k8types.NamespacedName{Namespace: "default", Name: "test-service-3"}] =
		v1alpha1.BackendProperties{ResolvedHostname: "webhook.site",
			Protocol: v1alpha1.HTTPSProtocol,
			TLS: v1alpha1.TLSConfig{
				CertificateInline: `-----BEGIN CERTIFICATE-----test-cert-data-----END CERTIFICATE-----`,
			}}
	httpRouteState.BackendPropertyMapping = backendPropertyMapping

	apiState.ProdHTTPRoute = &httpRouteState

<<<<<<< HEAD
	mgwSwagger, err := synchronizer.GenerateMGWSwagger(apiState, &httpRouteState, constants.ProdEnvType)
=======
	mgwSwagger, err := synchronizer.GenerateMGWSwagger(apiState, &httpRouteState, constants.Production)
>>>>>>> 23d05389
	assert.Nil(t, err, "Error should not be present when apiState is converted to a MgwSwagger object")
	_, clusters, _, _ := envoy.CreateRoutesWithClusters(*mgwSwagger, nil, "prod.gw.wso2.com", "carbon.super")
	assert.Equal(t, 1, len(clusters), "Number of production clusters created is incorrect.")

	exactPathCluster := clusters[0]

	assert.True(t, strings.HasPrefix(exactPathCluster.GetName(), "carbon.super__prod.gw.wso2.com_test-api-31.0.0_"),
		"Exact path cluster name mismatch, %v", exactPathCluster.GetName())

	exactPathClusterHost := exactPathCluster.GetLoadAssignment().GetEndpoints()[0].GetLbEndpoints()[0].GetEndpoint().
		GetAddress().GetSocketAddress().GetAddress()
	exactPathClusterPort := exactPathCluster.GetLoadAssignment().GetEndpoints()[0].GetLbEndpoints()[0].GetEndpoint().
		GetAddress().GetSocketAddress().GetPortValue()
	exactPathClusterPriority := exactPathCluster.GetLoadAssignment().GetEndpoints()[0].Priority

	assert.NotEmpty(t, exactPathClusterHost, "Exact path cluster's assigned host should not be null")
	assert.Equal(t, "webhook.site", exactPathClusterHost, "Exact path cluster's assigned host is incorrect.")
	assert.NotEmpty(t, exactPathClusterPort, "Exact path cluster's assigned port should not be null")
	assert.Equal(t, uint32(443), exactPathClusterPort, "Exact path cluster's assigned port is incorrect.")
	assert.Equal(t, uint32(0), exactPathClusterPriority, "Exact path cluster's assigned Priority is incorrect.")
}

func createDefaultCommonRouteSpec() gwapiv1b1.CommonRouteSpec {
	return gwapiv1b1.CommonRouteSpec{
		ParentRefs: []gwapiv1b1.ParentReference{
			{
				Group: operatorutils.GroupPtr("gateway.networking.k8s.io"),
				Kind:  operatorutils.KindPtr("Gateway"),
				Name:  gwapiv1b1.ObjectName("default-gateway"),
			},
		},
	}
}

func createDefaultBackendRef(serviceName string, port int32, weight int32) gwapiv1b1.HTTPBackendRef {
	backendPort := gwapiv1b1.PortNumber(port)
	return gwapiv1b1.HTTPBackendRef{
		BackendRef: gwapiv1b1.BackendRef{
			BackendObjectReference: gwapiv1b1.BackendObjectReference{
				Group: operatorutils.GroupPtr(""),
				Kind:  operatorutils.KindPtr("Service"),
				Name:  gwapiv1b1.ObjectName(serviceName),
				Port:  &backendPort,
			},
			Weight: &weight,
		},
	}
}

// func testCreateRoutesWithClustersWebsocket(t *testing.T, apiYamlFilePath string) {
// 	// If the asyncAPI definition contains the production and sandbox endpoints, they are prioritized over
// 	// the api.yaml. If the asyncAPI definition does not have any of them, api.yaml's value is assigned.
// 	apiYamlByteArr, err := ioutil.ReadFile(apiYamlFilePath)
// 	assert.Nil(t, err, "Error while reading the api.yaml file : %v"+apiYamlFilePath)
// 	apiYaml, err := model.NewAPIYaml(apiYamlByteArr)
// 	assert.Nil(t, err, "Error occurred while processing api.yaml")
// 	var mgwSwagger model.MgwSwagger
// 	err = mgwSwagger.PopulateFromAPIYaml(apiYaml)

// 	asyncapiFilePath := config.GetMgwHome() + "/../adapter/test-resources/envoycodegen/asyncapi_websocket.yaml"
// 	asyncapiByteArr, err := ioutil.ReadFile(asyncapiFilePath)
// 	assert.Nil(t, err, "Error while reading file : %v"+asyncapiFilePath)
// 	apiJsn, conversionErr := utils.ToJSON(asyncapiByteArr)
// 	assert.Nil(t, conversionErr, "YAML to JSON conversion error : %v"+asyncapiFilePath)

// 	var asyncapi model.AsyncAPI
// 	err = json.Unmarshal(apiJsn, &asyncapi)
// 	assert.Nil(t, err, "Error occurred while parsing asyncapi_websocket.yaml")

// 	err = mgwSwagger.SetInfoAsyncAPI(asyncapi)
// 	assert.Nil(t, err, "Error while populating the MgwSwagger object for web socket APIs")
// 	routes, clusters, _, _ := envoy.CreateRoutesWithClusters(mgwSwagger, nil, nil, "localhost", "carbon.super")

// 	if strings.HasSuffix(apiYamlFilePath, "api.yaml") {
// 		assert.Equal(t, len(clusters), 2, "Number of clusters created incorrect")
// 		productionCluster := clusters[0]
// 		sandBoxCluster := clusters[1]
// 		assert.Equal(t, productionCluster.GetName(), "carbon.super_clusterProd_localhost_EchoWebSocket1.0", "Production cluster name mismatch")
// 		assert.Equal(t, sandBoxCluster.GetName(), "carbon.super_clusterSand_localhost_EchoWebSocket1.0", "Sandbox cluster name mismatch")

// 		productionClusterHost := productionCluster.GetLoadAssignment().GetEndpoints()[0].GetLbEndpoints()[0].GetEndpoint().GetAddress().GetSocketAddress().GetAddress()
// 		productionClusterPort := productionCluster.GetLoadAssignment().GetEndpoints()[0].GetLbEndpoints()[0].GetEndpoint().GetAddress().GetSocketAddress().GetPortValue()

// 		assert.Equal(t, productionClusterHost, "ws.ifelse.io", "Production cluster host mismatch")
// 		assert.Equal(t, productionClusterPort, uint32(443), "Production cluster port mismatch")

// 		sandBoxClusterHost := sandBoxCluster.GetLoadAssignment().GetEndpoints()[0].GetLbEndpoints()[0].GetEndpoint().GetAddress().GetSocketAddress().GetAddress()
// 		sandBoxClusterPort := sandBoxCluster.GetLoadAssignment().GetEndpoints()[0].GetLbEndpoints()[0].GetEndpoint().GetAddress().GetSocketAddress().GetPortValue()

// 		assert.Equal(t, sandBoxClusterHost, "echo.websocket.org", "Sandbox cluster host mismatch")
// 		assert.Equal(t, sandBoxClusterPort, uint32(80), "Sandbox cluster port mismatch")

// 		assert.Equal(t, 2, len(routes), "Number of routes incorrect")

// 		route := routes[0].GetMatch().GetSafeRegex().Regex
// 		assert.Equal(t, "^/echowebsocket/1.0/notifications[/]{0,1}", route, "route created mismatch")

// 		throttlingPolicy := mgwSwagger.GetXWso2ThrottlingTier()
// 		assert.Equal(t, throttlingPolicy, "5PerMin", "API throttling policy is not assigned.")
// 	}
// 	if strings.HasSuffix(apiYamlFilePath, "api_prod.yaml") {
// 		assert.Equal(t, len(clusters), 1, "Number of clusters created incorrect")
// 		productionCluster := clusters[0]
// 		assert.Equal(t, productionCluster.GetName(), "carbon.super_clusterProd_localhost_prodws1.0", "Production cluster name mismatch")

// 		productionClusterHost := productionCluster.GetLoadAssignment().GetEndpoints()[0].GetLbEndpoints()[0].GetEndpoint().GetAddress().GetSocketAddress().GetAddress()
// 		productionClusterPort := productionCluster.GetLoadAssignment().GetEndpoints()[0].GetLbEndpoints()[0].GetEndpoint().GetAddress().GetSocketAddress().GetPortValue()

// 		assert.Equal(t, productionClusterHost, "ws.ifelse.io", "Production cluster host mismatch")
// 		assert.Equal(t, productionClusterPort, uint32(443), "Production cluster port mismatch")

// 		assert.Equal(t, 2, len(routes), "Number of routes incorrect")

// 		route := routes[0].GetMatch().GetSafeRegex().Regex
// 		assert.Equal(t, route, "^/echowebsocketprod/1.0/notifications[/]{0,1}", "route created mismatch")

// 		// TODO: (VirajSalaka) add Unit test for second resource too.
// 		route2 := routes[1].GetMatch().GetSafeRegex().Regex
// 		assert.Equal(t, route2, "^/echowebsocketprod/1.0/rooms/([^/]+)[/]{0,1}", "route created mismatch")

// 	}
// 	if strings.HasSuffix(apiYamlFilePath, "api_sand.yaml") {
// 		assert.Equal(t, len(clusters), 2, "Number of clusters created incorrect")
// 		sandBoxCluster := clusters[1]
// 		assert.Equal(t, sandBoxCluster.GetName(), "carbon.super_clusterSand_localhost_sandbox1.0", "Sandbox cluster name mismatch")

// 		sandBoxClusterHost := sandBoxCluster.GetLoadAssignment().GetEndpoints()[0].GetLbEndpoints()[0].GetEndpoint().GetAddress().GetSocketAddress().GetAddress()
// 		sandBoxClusterPort := sandBoxCluster.GetLoadAssignment().GetEndpoints()[0].GetLbEndpoints()[0].GetEndpoint().GetAddress().GetSocketAddress().GetPortValue()

// 		assert.Equal(t, sandBoxClusterHost, "echo.websocket.org", "Production cluster host mismatch")
// 		assert.Equal(t, sandBoxClusterPort, uint32(80), "Production cluster port mismatch")

// 	}

// }

func TestCreateHealthEndpoint(t *testing.T) {
	route := envoy.CreateHealthEndpoint()
	assert.NotNil(t, route, "Health Endpoint Route should not be null.")
	assert.Equal(t, "/health", route.Name, "Health Route Name is incorrect.")
	assert.Equal(t, "/health", route.GetMatch().GetPath(), "Health route path is incorrect.")
	assert.Equal(t, "{\"status\": \"healthy\"}", route.GetDirectResponse().GetBody().GetInlineString(), "Health response message is incorrect.")
	assert.Equal(t, uint32(200), route.GetDirectResponse().GetStatus(), "Health response status is incorrect.")
}

// // commonTestForClusterPriorities use to test loadbalance/failover in WS apis
// func commonTestForClusterPrioritiesInWebSocketAPI(t *testing.T, apiYamlFilePath string) {
// 	apiYamlByteArr, err := ioutil.ReadFile(apiYamlFilePath)
// 	assert.Nil(t, err, "Error while reading the api.yaml file : %v"+apiYamlFilePath)
// 	apiYaml, err := model.NewAPIYaml(apiYamlByteArr)
// 	assert.Nil(t, err, "Error occurred while processing api.yaml")
// 	var mgwSwagger model.MgwSwagger
// 	err = mgwSwagger.PopulateFromAPIYaml(apiYaml)
// 	assert.Nil(t, err, "Error while populating the MgwSwagger object for web socket APIs")
// 	_, clusters, _, _ := envoy.CreateRoutesWithClusters(mgwSwagger, nil, nil, "localhost", "carbon.super")

// 	assert.Equal(t, len(clusters), 1, "Number of clusters created incorrect")
// 	productionCluster := clusters[0]
// 	sandBoxCluster := clusters[0]

// 	productionClusterHost0 := productionCluster.GetLoadAssignment().GetEndpoints()[0].GetLbEndpoints()[0].GetEndpoint().GetAddress().GetSocketAddress().GetAddress()
// 	productionClusterPort0 := productionCluster.GetLoadAssignment().GetEndpoints()[0].GetLbEndpoints()[0].GetEndpoint().GetAddress().GetSocketAddress().GetPortValue()
// 	productionClusterPriority0 := productionCluster.GetLoadAssignment().GetEndpoints()[0].Priority
// 	productionClusterHost1 := productionCluster.GetLoadAssignment().GetEndpoints()[1].GetLbEndpoints()[0].GetEndpoint().GetAddress().GetSocketAddress().GetAddress()
// 	productionClusterPort1 := productionCluster.GetLoadAssignment().GetEndpoints()[1].GetLbEndpoints()[0].GetEndpoint().GetAddress().GetSocketAddress().GetPortValue()
// 	productionClusterPriority1 := productionCluster.GetLoadAssignment().GetEndpoints()[1].Priority

// 	sandBoxClusterHost0 := sandBoxCluster.GetLoadAssignment().GetEndpoints()[0].GetLbEndpoints()[0].GetEndpoint().GetAddress().GetSocketAddress().GetAddress()
// 	sandBoxClusterPort0 := sandBoxCluster.GetLoadAssignment().GetEndpoints()[0].GetLbEndpoints()[0].GetEndpoint().GetAddress().GetSocketAddress().GetPortValue()
// 	sandBoxClusterPriority0 := sandBoxCluster.GetLoadAssignment().GetEndpoints()[0].Priority
// 	sandBoxClusterHost1 := sandBoxCluster.GetLoadAssignment().GetEndpoints()[1].GetLbEndpoints()[0].GetEndpoint().GetAddress().GetSocketAddress().GetAddress()
// 	sandBoxClusterPort1 := sandBoxCluster.GetLoadAssignment().GetEndpoints()[1].GetLbEndpoints()[0].GetEndpoint().GetAddress().GetSocketAddress().GetPortValue()
// 	sandBoxClusterPriority1 := sandBoxCluster.GetLoadAssignment().GetEndpoints()[1].Priority

// 	assert.Equal(t, "primary.websocket.org", productionClusterHost0, "Production endpoint host mismatch")
// 	assert.Equal(t, uint32(443), productionClusterPort0, "Production endpoint port mismatch")
// 	assert.Equal(t, uint32(0), productionClusterPriority0, "Production endpoint priority mismatch")

// 	assert.Equal(t, "echo.websocket.org", productionClusterHost1, "Second production endpoint host mismatch")
// 	assert.Equal(t, uint32(80), productionClusterPort1, "Second production endpoint port mismatch")

// 	assert.Equal(t, sandBoxClusterHost0, "primary.websocket.org", "Sandbox cluster host mismatch")
// 	assert.Equal(t, sandBoxClusterPort0, uint32(443), "Sandbox cluster port mismatch")
// 	assert.Equal(t, uint32(0), sandBoxClusterPriority0, "Sandbox endpoint priority mismatch")

// 	assert.Equal(t, sandBoxClusterHost1, "echo.websocket.org", "Sandbox cluster host mismatch")
// 	assert.Equal(t, sandBoxClusterPort1, uint32(80), "Second sandbox cluster port mismatch")

// 	if strings.HasSuffix(apiYamlFilePath, "ws_api_loadbalance.yaml") {
// 		assert.Equal(t, uint32(0), productionClusterPriority1, "Second production endpoint port mismatch")
// 		assert.Equal(t, uint32(0), sandBoxClusterPriority1, "Second sandbox endpoint priority mismatch")
// 	}

// 	if strings.HasSuffix(apiYamlFilePath, "ws_api_failover.yaml") {
// 		assert.Equal(t, uint32(1), productionClusterPriority1, "Second production endpoint port mismatch")
// 		assert.Equal(t, uint32(1), sandBoxClusterPriority1, "Second sandbox endpoint priority mismatch")
// 	}
// }

// todo(amali) add a test similar to the below using crs
// func testCreateRoutesWithClustersAPIClusters(t *testing.T) {
// 	openapiFilePath := config.GetMgwHome() + "/../adapter/test-resources/envoycodegen/openapi_prod_sand_clusters.yaml"
// 	openapiByteArr, err := ioutil.ReadFile(openapiFilePath)
// 	assert.Nil(t, err, "Error while reading the openapi file : "+openapiFilePath)
// 	mgwSwaggerForOpenapi := model.MgwSwagger{}
// 	err = mgwSwaggerForOpenapi.GetMgwSwagger(openapiByteArr)
// 	assert.Nil(t, err, "Error should not be present when openAPI definition is converted to a MgwSwagger object")
// 	routes, clusters, _, _ := envoy.CreateRoutesWithClusters(mgwSwaggerForOpenapi, nil, nil, "localhost", "carbon.super")

// 	assert.Equal(t, 2, len(clusters), "Number of production clusters created is incorrect.")
// 	// As the first cluster is always related to API level cluster
// 	apiLevelCluster := clusters[0]
// 	assert.Equal(t, apiLevelCluster.GetName(), "carbon.super_clusterProd_localhost_SwaggerPetstore1.0.0", "API Level cluster name mismatch")

// 	apiLevelClusterHost0 := apiLevelCluster.GetLoadAssignment().GetEndpoints()[0].GetLbEndpoints()[0].GetEndpoint().
// 		GetAddress().GetSocketAddress().GetAddress()
// 	apiLevelClusterPort0 := apiLevelCluster.GetLoadAssignment().GetEndpoints()[0].GetLbEndpoints()[0].GetEndpoint().
// 		GetAddress().GetSocketAddress().GetPortValue()
// 	apiLevelClusterPriority0 := apiLevelCluster.GetLoadAssignment().GetEndpoints()[0].Priority

// 	assert.NotEmpty(t, apiLevelClusterHost0, "API Level Cluster's assigned host should not be null")
// 	assert.Equal(t, "apiLevelProdEndpoint", apiLevelClusterHost0, "API Level Cluster's assigned host is incorrect.")
// 	assert.NotEmpty(t, apiLevelClusterPort0, "API Level Cluster's assigned port should not be null")
// 	assert.Equal(t, uint32(80), apiLevelClusterPort0, "API Level Cluster's assigned host is incorrect.")
// 	assert.Equal(t, uint32(0), apiLevelClusterPriority0, "API Level Cluster's assigned Priority is incorrect.")

// 	resourceLevelCluster0 := clusters[1]
// 	assert.Contains(t, resourceLevelCluster0.GetName(), "carbon.super_clusterProd_localhost_SwaggerPetstore1.0.0_", "Resource Level cluster name mismatch")

// 	resourceLevelClusterHost0 := resourceLevelCluster0.GetLoadAssignment().GetEndpoints()[0].GetLbEndpoints()[0].GetEndpoint().
// 		GetAddress().GetSocketAddress().GetAddress()
// 	resourceLevelClusterPort0 := resourceLevelCluster0.GetLoadAssignment().GetEndpoints()[0].GetLbEndpoints()[0].GetEndpoint().
// 		GetAddress().GetSocketAddress().GetPortValue()
// 	resourceLevelClusterPriority0 := resourceLevelCluster0.GetLoadAssignment().GetEndpoints()[0].Priority

// 	assert.NotEmpty(t, resourceLevelClusterHost0, "API Level Cluster's assigned host should not be null")
// 	assert.Equal(t, "resourceLevelProdEndpoint", resourceLevelClusterHost0, "API Level Cluster's assigned host is incorrect.")
// 	assert.Equal(t, uint32(443), resourceLevelClusterPort0, "API Level Cluster's assigned host is incorrect.")
// 	assert.Equal(t, uint32(0), resourceLevelClusterPriority0, "API Level Cluster's assigned Priority is incorrect.")

// 	assert.Equal(t, 2, len(routes), "Number of routes created is incorrect")
// }<|MERGE_RESOLUTION|>--- conflicted
+++ resolved
@@ -129,11 +129,7 @@
 
 	apiState.ProdHTTPRoute = &httpRouteState
 
-<<<<<<< HEAD
-	mgwSwagger, err := synchronizer.GenerateMGWSwagger(apiState, &httpRouteState, constants.ProdEnvType)
-=======
 	mgwSwagger, err := synchronizer.GenerateMGWSwagger(apiState, &httpRouteState, constants.Production)
->>>>>>> 23d05389
 	assert.Nil(t, err, "Error should not be present when apiState is converted to a MgwSwagger object")
 	routes, clusters, _, _ := envoy.CreateRoutesWithClusters(*mgwSwagger, nil, "prod.gw.wso2.com", "carbon.super")
 	assert.Equal(t, 2, len(clusters), "Number of production clusters created is incorrect.")
@@ -276,11 +272,7 @@
 
 	apiState.ProdHTTPRoute = &httpRouteState
 
-<<<<<<< HEAD
-	mgwSwagger, err := synchronizer.GenerateMGWSwagger(apiState, &httpRouteState, constants.ProdEnvType)
-=======
 	mgwSwagger, err := synchronizer.GenerateMGWSwagger(apiState, &httpRouteState, constants.Production)
->>>>>>> 23d05389
 	assert.Nil(t, err, "Error should not be present when apiState is converted to a MgwSwagger object")
 	routes, clusters, _, _ := envoy.CreateRoutesWithClusters(*mgwSwagger, nil, "prod.gw.wso2.com", "carbon.super")
 	assert.Equal(t, 2, len(clusters), "Number of production clusters created is incorrect.")
@@ -419,11 +411,7 @@
 
 	apiState.ProdHTTPRoute = &httpRouteState
 
-<<<<<<< HEAD
-	mgwSwagger, err := synchronizer.GenerateMGWSwagger(apiState, &httpRouteState, constants.ProdEnvType)
-=======
 	mgwSwagger, err := synchronizer.GenerateMGWSwagger(apiState, &httpRouteState, constants.Production)
->>>>>>> 23d05389
 	assert.Nil(t, err, "Error should not be present when apiState is converted to a MgwSwagger object")
 	_, clusters, _, _ := envoy.CreateRoutesWithClusters(*mgwSwagger, nil, "prod.gw.wso2.com", "carbon.super")
 	assert.Equal(t, 1, len(clusters), "Number of production clusters created is incorrect.")
